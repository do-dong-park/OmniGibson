--- conflicted
+++ resolved
@@ -31,13 +31,15 @@
     self.human      = human
     self.model_id   = get_model_path()[1]
     self.scale_up   = scale_up
-    self.engine = None
+    self.engine     = None
+    self.r_physics  = None
+    self.r_visuals  = None
+    self.p_channel  = None
     file_dir = os.path.dirname(__file__)
 
-  def _engine_setup(self):
-    self.r_visuals, self.r_physics, self.p_channel = self.engine.setup_all()
-    if self.debug_mode:
-      self.r_displayer = RewardDisplayer()
+  def configure(self, timestep, frame_skip):
+    self.timestep = timestep
+    self.frame_skip = frame_skip
 
   def _step(self, action):
     try:
@@ -51,12 +53,7 @@
         if not self.debug_mode:
           visuals = self.r_visuals.renderOffScreen(pose, top_k)
         else:
-<<<<<<< HEAD
           visuals = self.r_visuals.renderToScreen(pose, top_k)
-=======
-
-          visuals = self.r_visuals.renderToScreen(pose)
->>>>>>> a1df2e27
 
       return visuals, reward , done, {}
     except Exception as e:
@@ -65,7 +62,12 @@
       raise(e)
 
   def _reset(self):
-    self.r_physics.reset()
+    if self.r_physics:
+      self.r_physics.reset()
+    else:
+      self.r_visuals, self.r_physics, self.p_channel = self.engine.setup_all(self.timestep, self.frame_skip)
+      if self.debug_mode:
+        self.r_displayer = RewardDisplayer()
     return
 
   def _render(self, mode='human', close=False):
@@ -86,22 +88,19 @@
   def __init__(self):
     SimpleEnv.__init__(self)
     self.engine = Engine(self.model_id, self.human, self.debug_mode, "PhysicsHumanoidWalkingEnv-v0")
-    self._engine_setup()
-
+    
 
 class AntWalkingEnv(SimpleEnv):
   def __init__(self):
     SimpleEnv.__init__(self)
     self.engine = Engine(self.model_id, self.human, self.debug_mode, "PhysicsAntWalkingEnv-v0")
-    self._engine_setup()
-
+    
 
 class HuskyWalkingEnv(SimpleEnv):
   def __init__(self):
     SimpleEnv.__init__(self)
     self.engine = Engine(self.model_id, self.human, self.debug_mode, "PhysicsHuskyWalkingEnv-v0")
-    self._engine_setup()
-
+    
 
 
 ########### Old interface: only use for playing ##################
