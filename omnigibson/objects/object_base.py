import math
from abc import ABCMeta
from collections.abc import Iterable
from functools import cached_property

import torch as th
import trimesh

import omnigibson as og
import omnigibson.lazy as lazy
import omnigibson.utils.transform_utils as T
from omnigibson.macros import create_module_macros, gm
from omnigibson.prims.entity_prim import EntityPrim
from omnigibson.utils.constants import PrimType, semantic_class_name_to_id
from omnigibson.utils.python_utils import Registerable, classproperty, get_uuid
from omnigibson.utils.ui_utils import create_module_logger, suppress_omni_log
from omnigibson.utils.usd_utils import CollisionAPI, create_joint

# Global dicts that will contain mappings
REGISTERED_OBJECTS = dict()

# Create module logger
log = create_module_logger(module_name=__name__)

# Create settings for this module
m = create_module_macros(module_path=__file__)

# Settings for highlighting objects
m.HIGHLIGHT_RGB = [1.0, 0.1, 0.92]  # Default highlighting (R,G,B) color when highlighting objects
m.HIGHLIGHT_INTENSITY = 10000.0  # Highlight intensity to apply, range [0, 10000)

# Physics settings for objects -- see https://nvidia-omniverse.github.io/PhysX/physx/5.3.1/docs/RigidBodyDynamics.html?highlight=velocity%20iteration#solver-iterations
m.DEFAULT_SOLVER_POSITION_ITERATIONS = 32
m.DEFAULT_SOLVER_VELOCITY_ITERATIONS = 1


class BaseObject(EntityPrim, Registerable, metaclass=ABCMeta):
    """This is the interface that all OmniGibson objects must implement."""

    def __init__(
        self,
        name,
        relative_prim_path=None,
        category="object",
        scale=None,
        visible=True,
        fixed_base=False,
        visual_only=False,
        kinematic_only=None,
        self_collisions=False,
        prim_type=PrimType.RIGID,
        load_config=None,
        **kwargs,
    ):
        """
        Args:
            name (str): Name for the object. Names need to be unique per scene
            relative_prim_path (None or str): The path relative to its scene prim for this object. If not specified, it defaults to /<name>.
            category (str): Category for the object. Defaults to "object".
            scale (None or float or 3-array): if specified, sets either the uniform (float) or x,y,z (3-array) scale
                for this object. A single number corresponds to uniform scaling along the x,y,z axes, whereas a
                3-array specifies per-axis scaling.
            visible (bool): whether to render this object or not in the stage
            fixed_base (bool): whether to fix the base of this object or not
            visual_only (bool): Whether this object should be visual only (and not collide with any other objects)
            kinematic_only (None or bool): Whether this object should be kinematic only (and not get affected by any
                collisions). If None, then this value will be set to True if @fixed_base is True and some other criteria
                are satisfied (see object_base.py post_load function), else False.
            self_collisions (bool): Whether to enable self collisions for this object
            prim_type (PrimType): Which type of prim the object is, Valid options are: {PrimType.RIGID, PrimType.CLOTH}
            load_config (None or dict): If specified, should contain keyword-mapped values that are relevant for
                loading this prim at runtime.
            kwargs (dict): Additional keyword arguments that are used for other super() calls from subclasses, allowing
                for flexible compositions of various object subclasses (e.g.: Robot is USDObject + ControllableObject).
                Note that this base object does NOT pass kwargs down into the Prim-type super() classes, and we assume
                that kwargs are only shared between all SUBclasses (children), not SUPERclasses (parents).
        """
        # Generate default prim path if none is specified
        relative_prim_path = f"/{name}" if relative_prim_path is None else relative_prim_path

        # Store values
        self._uuid = get_uuid(name, deterministic=True)
        self.category = category
        self.fixed_base = fixed_base

        # Values to be created at runtime
        self._highlight_cached_values = None
        self._highlighted = None

        # Create load config from inputs
        load_config = dict() if load_config is None else load_config
        load_config["scale"] = (
            scale
            if isinstance(scale, th.Tensor)
            else th.tensor(scale, dtype=th.float32) if isinstance(scale, Iterable) else scale
        )
        load_config["visible"] = visible
        load_config["visual_only"] = visual_only
        load_config["kinematic_only"] = kinematic_only
        load_config["self_collisions"] = self_collisions
        load_config["prim_type"] = prim_type

        # Run super init
        super().__init__(
            relative_prim_path=relative_prim_path,
            name=name,
            load_config=load_config,
        )

        # TODO: Super hacky, think of a better way to preserve this info
        # Update init info for this
        self._init_info["args"]["name"] = self.name

    def prebuild(self, stage):
        """
        Implement this function to provide pre-building functionality on an USD stage
        that is not loaded into Isaac Sim. This is useful for pre-compiling scene USDs,
        speeding up load times especially for parallel envs.
        """
        pass

    def load(self, scene):
        prim = super().load(scene)
        log.info(f"Loaded {self.name} at {self.prim_path}")
        return prim

    def remove(self):
        # Run super first
        super().remove()

        # Notify user that the object was removed
        log.info(f"Removed {self.name} from {self.prim_path}")

    def _post_load(self):
        # Add fixed joint or make object kinematic only if we're fixing the base
        kinematic_only = False
        if self.fixed_base:
            # For optimization purposes, if we only have a single rigid body that has either
            # (no custom scaling OR no fixed joints), we assume this is not an articulated object so we
            # merely set this to be a static collider, i.e.: kinematic-only
            # The custom scaling / fixed joints requirement is needed because omniverse complains about scaling that
            # occurs with respect to fixed joints, as omni will "snap" bodies together otherwise
            scale = th.ones(3) if self._load_config["scale"] is None else self._load_config["scale"]
            if (
                self.n_joints == 0
                and (th.all(th.isclose(scale, th.ones_like(scale), atol=1e-3)).item() or self.n_fixed_joints == 0)
                and (self._load_config["kinematic_only"] != False)
                and not self.has_attachment_points
            ):
                kinematic_only = True

        # Validate that we didn't make a kinematic-only decision that does not match
        assert (
            self._load_config["kinematic_only"] is None or kinematic_only == self._load_config["kinematic_only"]
        ), f"Kinematic only decision does not match! Got: {kinematic_only}, expected: {self._load_config['kinematic_only']}"

        # Actually apply the kinematic-only decision
        self._load_config["kinematic_only"] = kinematic_only

        # Run super first
        super()._post_load()

        # If the object is fixed_base but kinematic only is false, create the joint
        if self.fixed_base and not self.kinematic_only:
            # Create fixed joint, and set Body0 to be this object's root prim
            # This renders, which causes a material lookup error since we're creating a temp file, so we suppress
            # the error explicitly here
            with suppress_omni_log(channels=["omni.hydra"]):
                create_joint(
                    prim_path=f"{self.prim_path}/rootJoint",
                    joint_type="FixedJoint",
                    body1=f"{self.prim_path}/{self._root_link_name}",
                )

            # Delete n_fixed_joints cached property if it exists since the number of fixed joints has now changed
            # See https://stackoverflow.com/questions/59899732/python-cached-property-how-to-delete and
            # https://docs.python.org/3/library/functools.html#functools.cached_property
            if "n_fixed_joints" in self.__dict__:
                del self.n_fixed_joints

        # Set visibility
        if "visible" in self._load_config and self._load_config["visible"] is not None:
            self.visible = self._load_config["visible"]

        # First, remove any articulation root API that already exists at the object-level or root link level prim
        if self._prim.HasAPI(lazy.pxr.UsdPhysics.ArticulationRootAPI):
            self._prim.RemoveAPI(lazy.pxr.UsdPhysics.ArticulationRootAPI)
            self._prim.RemoveAPI(lazy.pxr.PhysxSchema.PhysxArticulationAPI)

        if self.root_prim.HasAPI(lazy.pxr.UsdPhysics.ArticulationRootAPI):
            self.root_prim.RemoveAPI(lazy.pxr.UsdPhysics.ArticulationRootAPI)
            self.root_prim.RemoveAPI(lazy.pxr.PhysxSchema.PhysxArticulationAPI)

        if og.sim.is_playing():
<<<<<<< HEAD
            log.warning("Cannot set articulation root API while simulation is playing!")
=======
            log.warning(
                "An object's articulation root API was changed while simulation is playing. This may cause issues."
            )
>>>>>>> f4486689

        # Potentially add articulation root APIs and also set self collisions
        root_prim = (
            None
            if self.articulation_root_path is None
            else lazy.omni.isaac.core.utils.prims.get_prim_at_path(self.articulation_root_path)
        )
        if root_prim is not None:
            lazy.pxr.UsdPhysics.ArticulationRootAPI.Apply(root_prim)
            lazy.pxr.PhysxSchema.PhysxArticulationAPI.Apply(root_prim)
            self.self_collisions = self._load_config["self_collisions"]

        # Set position / velocity solver iterations if we're not cloth
        if self._prim_type != PrimType.CLOTH:
            self.solver_position_iteration_count = m.DEFAULT_SOLVER_POSITION_ITERATIONS
            self.solver_velocity_iteration_count = m.DEFAULT_SOLVER_VELOCITY_ITERATIONS

        # Add semantics
        lazy.omni.isaac.core.utils.semantics.add_update_semantics(
            prim=self._prim,
            semantic_label=self.category,
            type_label="class",
        )

    def _initialize(self):
        # Run super first
        super()._initialize()

        # Iterate over all links and grab their relevant material info for highlighting (i.e.: emissivity info)
        self._highlighted = False
        self._highlight_cached_values = dict()

        for material in self.materials:
            self._highlight_cached_values[material] = {
                "enable_emission": material.enable_emission,
                "emissive_color": material.emissive_color,
                "emissive_intensity": material.emissive_intensity,
            }

    @property
    def articulation_root_path(self):
        has_articulated_joints, has_fixed_joints = self.n_joints > 0, self.n_fixed_joints > 0
        if self.kinematic_only or ((not has_articulated_joints) and (not has_fixed_joints)):
            # Kinematic only, or non-jointed single body objects
            return None
        elif not self.fixed_base and has_articulated_joints:
            # This is all remaining non-fixed objects
            # This is a bit hacky because omniverse is buggy
            # Articulation roots mess up the joint order if it's on a non-fixed base robot, e.g. a
            # mobile manipulator. So if we have to move it to the actual root link of the robot instead.
            # See https://forums.developer.nvidia.com/t/inconsistent-values-from-isaacsims-dc-get-joint-parent-child-body/201452/2
            # for more info
            return f"{self.prim_path}/{self.root_link_name}"
        else:
            # Fixed objects that are not kinematic only, or non-fixed objects that have no articulated joints but do
            # have fixed joints
            return self.prim_path

    @property
    def is_active(self):
        """
        Returns:
            bool: True if this object is currently considered active -- e.g.: if this object is currently awake
        """
        return not self.kinematic_only and not self.is_asleep

    @property
    def uuid(self):
        """
        Returns:
            int: 8-digit unique identifier for this object. It is randomly generated from this object's name
                but deterministic
        """
        return self._uuid

    @property
    def mass(self):
        """
        Returns:
             float: Cumulative mass of this potentially articulated object.
        """
        mass = 0.0
        for link in self._links.values():
            mass += link.mass

        return mass

    @mass.setter
    def mass(self, mass):
        raise NotImplementedError("Cannot set mass directly for an object!")

    @property
    def volume(self):
        """
        Returns:
             float: Cumulative volume of this potentially articulated object.
        """
        return sum(link.volume for link in self._links.values())

    @volume.setter
    def volume(self, volume):
        raise NotImplementedError("Cannot set volume directly for an object!")

    @property
    def scale(self):
        # Just super call
        return super().scale

    @scale.setter
    def scale(self, scale):
        # call super first
        # A bit esoteric -- see https://gist.github.com/Susensio/979259559e2bebcd0273f1a95d7c1e79
        super(BaseObject, type(self)).scale.fset(self, scale)

        # Update init info for scale
        self._init_info["args"]["scale"] = scale

    @cached_property
    def link_prim_paths(self):
        return [link.prim_path for link in self._links.values()]

    @property
    def highlighted(self):
        """
        Returns:
            bool: Whether the object is highlighted or not
        """
        return self._highlighted

    @highlighted.setter
    def highlighted(self, enabled):
        """
        Iterates over all owned links, and modifies their materials with emissive colors so that the object is
        highlighted (magenta by default)

        Args:
            enabled (bool): whether the object should be highlighted or not
        """
        # Return early if the set value matches the internal value
        if enabled == self._highlighted:
            return

        for material in self.materials:
            if enabled:
                # Store values before swapping
                self._highlight_cached_values[material] = {
                    "enable_emission": material.enable_emission,
                    "emissive_color": material.emissive_color,
                    "emissive_intensity": material.emissive_intensity,
                }
            material.enable_emission = True if enabled else self._highlight_cached_values[material]["enable_emission"]
            material.emissive_color = (
                m.HIGHLIGHT_RGB if enabled else self._highlight_cached_values[material]["emissive_color"].tolist()
            )
            material.emissive_intensity = (
                m.HIGHLIGHT_INTENSITY if enabled else self._highlight_cached_values[material]["emissive_intensity"]
            )

        # Update internal value
        self._highlighted = enabled

    def get_base_aligned_bbox(self, link_name=None, visual=False, xy_aligned=False):
        """
        Get a bounding box for this object that's axis-aligned in the object's base frame.

        Args:
            link_name (None or str): If specified, only get the bbox for the given link
            visual (bool): Whether to aggregate the bounding boxes from the visual meshes. Otherwise, will use
                collision meshes
            xy_aligned (bool): Whether to align the bounding box to the global XY-plane

        Returns:
            4-tuple:
                - 3-array: (x,y,z) bbox center position in world frame
                - 3-array: (x,y,z,w) bbox quaternion orientation in world frame
                - 3-array: (x,y,z) bbox extent in desired frame
                - 3-array: (x,y,z) bbox center in desired frame
        """
        # Get the base position transform.
        pos, orn = self.get_position_orientation()
        base_frame_to_world = T.pose2mat((pos, orn))

        # Prepare the desired frame.
        if xy_aligned:
            # If the user requested an XY-plane aligned bbox, convert everything to that frame.
            # The desired frame is same as the base_com frame with its X/Y rotations removed.
            translate = base_frame_to_world[:3, 3]

            # To find the rotation that this transform does around the Z axis, we rotate the [1, 0, 0] vector by it
            # and then take the arctangent of its projection onto the XY plane.
            rotated_X_axis = base_frame_to_world[:3, 0]
            rotation_around_Z_axis = th.arctan2(rotated_X_axis[1], rotated_X_axis[0])
            xy_aligned_base_com_to_world = th.eye(4, dtype=th.float32)
            xy_aligned_base_com_to_world[:3, 3] = translate
            xy_aligned_base_com_to_world[:3, :3] = T.euler2mat(
                th.tensor([0, 0, rotation_around_Z_axis], dtype=th.float32)
            )

            # Finally update our desired frame.
            desired_frame_to_world = xy_aligned_base_com_to_world
        else:
            # Default desired frame is base CoM frame.
            desired_frame_to_world = th.tensor(base_frame_to_world, dtype=th.float32)

        # Compute the world-to-base frame transform.
        world_to_desired_frame = th.linalg.inv_ex(desired_frame_to_world).inverse

        # Grab all the world-frame points corresponding to the object's visual or collision hulls.
        points_in_world = []
        if self.prim_type == PrimType.CLOTH:
            particle_contact_offset = self.root_link.cloth_system.particle_contact_offset
            particle_positions = self.root_link.compute_particle_positions()
            particles_in_world_frame = th.cat(
                [particle_positions - particle_contact_offset, particle_positions + particle_contact_offset], dim=0
            )
            points_in_world.extend(particles_in_world_frame.tolist())
        else:
            links = {link_name: self._links[link_name]} if link_name is not None else self._links
            for link_name, link in links.items():
                if visual:
                    hull_points = link.visual_boundary_points_world
                else:
                    hull_points = link.collision_boundary_points_world

                if hull_points is not None:
                    points_in_world.extend(hull_points.tolist())

        # Move the points to the desired frame
        points = T.transform_points(th.tensor(points_in_world, dtype=th.float32), world_to_desired_frame)

        # All points are now in the desired frame: either the base CoM or the xy-plane-aligned base CoM.
        # Now fit a bounding box to all the points by taking the minimum/maximum in the desired frame.
        aabb_min_in_desired_frame = th.amin(points, dim=0)
        aabb_max_in_desired_frame = th.amax(points, dim=0)
        bbox_center_in_desired_frame = (aabb_min_in_desired_frame + aabb_max_in_desired_frame) / 2
        bbox_extent_in_desired_frame = aabb_max_in_desired_frame - aabb_min_in_desired_frame

        # Transform the center to the world frame.
        bbox_center_in_world = T.transform_points(
            bbox_center_in_desired_frame.unsqueeze(0), desired_frame_to_world
        ).squeeze(0)
        bbox_orn_in_world = T.mat2quat(desired_frame_to_world[:3, :3])

        return bbox_center_in_world, bbox_orn_in_world, bbox_extent_in_desired_frame, bbox_center_in_desired_frame

    def dump_state(self, serialized=False):
        """
        Dumps the state of this object in either dictionary of flattened numerical form.

        Args:
            serialized (bool): If True, will return the state of this object as a 1D numpy array. Otherewise, will return
                a (potentially nested) dictionary of states for this object

        Returns:
            dict or n-array: Either:
                - Keyword-mapped states of this object, or
                - encoded + serialized, 1D numerical th.Tensor capturing this object's state
        """
        assert self._initialized, "Object must be initialized before dumping state!"
        return super().dump_state(serialized=serialized)

    @classproperty
    def _do_not_register_classes(cls):
        # Don't register this class since it's an abstract template
        classes = super()._do_not_register_classes
        classes.add("BaseObject")
        return classes

    @classproperty
    def _cls_registry(cls):
        # Global robot registry
        global REGISTERED_OBJECTS
        return REGISTERED_OBJECTS<|MERGE_RESOLUTION|>--- conflicted
+++ resolved
@@ -192,13 +192,9 @@
             self.root_prim.RemoveAPI(lazy.pxr.PhysxSchema.PhysxArticulationAPI)
 
         if og.sim.is_playing():
-<<<<<<< HEAD
-            log.warning("Cannot set articulation root API while simulation is playing!")
-=======
             log.warning(
                 "An object's articulation root API was changed while simulation is playing. This may cause issues."
             )
->>>>>>> f4486689
 
         # Potentially add articulation root APIs and also set self collisions
         root_prim = (
