import math
import os
import numpy as np

import omnigibson as og
import omnigibson.lazy as lazy
from omnigibson.macros import gm
from omnigibson.objects.usd_object import USDObject
<<<<<<< HEAD
from omnigibson.utils.constants import DEFAULT_JOINT_FRICTION, SPECIAL_JOINT_FRICTIONS, JointType
=======
from omnigibson.utils.constants import (
    AVERAGE_CATEGORY_SPECS,
    DEFAULT_JOINT_FRICTION,
    SPECIAL_JOINT_FRICTIONS,
    JointType,
)
>>>>>>> 22811995
import omnigibson.utils.transform_utils as T
from omnigibson.utils.asset_utils import get_all_object_category_models, get_og_avg_category_specs
from omnigibson.utils.constants import PrimType
from omnigibson.macros import gm, create_module_macros
from omnigibson.utils.ui_utils import create_module_logger

# Create module logger
log = create_module_logger(module_name=__name__)


# Create settings for this module
m = create_module_macros(module_path=__file__)

# A lower bound is needed in order to consistently trigger contacts
m.MIN_OBJ_MASS = 0.4


class DatasetObject(USDObject):
    """
    DatasetObjects are instantiated from a USD file. It is an object that is assumed to come from an iG-supported
    dataset. These objects should contain additional metadata, including aggregate statistics across the
    object's category, e.g., avg dims, bounding boxes, masses, etc.
    """

    def __init__(
        self,
        name,
        prim_path=None,
        category="object",
        model=None,
        uuid=None,
        scale=None,
        visible=True,
        fixed_base=False,
        visual_only=False,
        kinematic_only=None,
        self_collisions=False,
        prim_type=PrimType.RIGID,
        load_config=None,
        abilities=None,
        include_default_states=True,
        bounding_box=None,
        in_rooms=None,
        **kwargs,
    ):
        """
        Args:
            name (str): Name for the object. Names need to be unique per scene
            prim_path (None or str): global path in the stage to this object. If not specified, will automatically be
                created at /World/<name>
            category (str): Category for the object. Defaults to "object".
            model (None or str): If specified, this is used in conjunction with
                @category to infer the usd filepath to load for this object, which evaluates to the following:

                    {og_dataset_path}/objects/{category}/{model}/usd/{model}.usd

                Otherwise, will randomly sample a model given @category
            uuid (None or int): Unique unsigned-integer identifier to assign to this object (max 8-numbers).
                If None is specified, then it will be auto-generated
            scale (None or float or 3-array): if specified, sets either the uniform (float) or x,y,z (3-array) scale
                for this object. A single number corresponds to uniform scaling along the x,y,z axes, whereas a
                3-array specifies per-axis scaling.
            visible (bool): whether to render this object or not in the stage
            fixed_base (bool): whether to fix the base of this object or not
            visual_only (bool): Whether this object should be visual only (and not collide with any other objects)
            kinematic_only (None or bool): Whether this object should be kinematic only (and not get affected by any
                collisions). If None, then this value will be set to True if @fixed_base is True and some other criteria
                are satisfied (see object_base.py post_load function), else False.
            self_collisions (bool): Whether to enable self collisions for this object
            prim_type (PrimType): Which type of prim the object is, Valid options are: {PrimType.RIGID, PrimType.CLOTH}
            load_config (None or dict): If specified, should contain keyword-mapped values that are relevant for
                loading this prim at runtime.
            abilities (None or dict): If specified, manually adds specific object states to this object. It should be
                a dict in the form of {ability: {param: value}} containing object abilities and parameters to pass to
                the object state instance constructor.
            include_default_states (bool): whether to include the default object states from @get_default_states
            bounding_box (None or 3-array): If specified, will scale this object such that it fits in the desired
                (x,y,z) object-aligned bounding box. Note that EITHER @bounding_box or @scale may be specified
                -- not both!
            in_rooms (None or str or list): If specified, sets the room(s) that this object should belong to. Either
                a list of room type(s) or a single room type
            kwargs (dict): Additional keyword arguments that are used for other super() calls from subclasses, allowing
                for flexible compositions of various object subclasses (e.g.: Robot is USDObject + ControllableObject).
        """
        # Store variables
        if isinstance(in_rooms, str):
            assert "," not in in_rooms
        self._in_rooms = [in_rooms] if isinstance(in_rooms, str) else in_rooms

        # Make sure only one of bounding_box and scale are specified
        if bounding_box is not None and scale is not None:
            raise Exception("You cannot define both scale and bounding box size for an DatasetObject")

        # Add info to load config
        load_config = dict() if load_config is None else load_config
        load_config["bounding_box"] = bounding_box

        # Infer the correct usd path to use
        if model is None:
            available_models = get_all_object_category_models(category=category)
            assert len(available_models) > 0, f"No available models found for category {category}!"
            model = np.random.choice(available_models)

        # If the model is in BAD_CLOTH_MODELS, raise an error for now -- this is a model that's unstable and needs to be fixed
        # TODO: Remove this once the asset is fixed!
        from omnigibson.utils.bddl_utils import BAD_CLOTH_MODELS

        if prim_type == PrimType.CLOTH and model in BAD_CLOTH_MODELS.get(category, dict()):
            raise ValueError(
                f"Cannot create cloth object category: {category}, model: {model} because it is "
                f"currently broken ): This will be fixed in the next release!"
            )

        self._model = model
        usd_path = self.get_usd_path(category=category, model=model)

        # Run super init
        super().__init__(
            prim_path=prim_path,
            usd_path=usd_path,
            encrypted=True,
            name=name,
            category=category,
            uuid=uuid,
            scale=scale,
            visible=visible,
            fixed_base=fixed_base,
            visual_only=visual_only,
            kinematic_only=kinematic_only,
            self_collisions=self_collisions,
            prim_type=prim_type,
            include_default_states=include_default_states,
            load_config=load_config,
            abilities=abilities,
            **kwargs,
        )

    @classmethod
    def get_usd_path(cls, category, model):
        """
        Grabs the USD path for a DatasetObject corresponding to @category and @model.

        NOTE: This is the unencrypted path, NOT the encrypted path

        Args:
            category (str): Category for the object
            model (str): Specific model ID of the object

        Returns:
            str: Absolute filepath to the corresponding USD asset file
        """
        return os.path.join(gm.DATASET_PATH, "objects", category, model, "usd", f"{model}.usd")

    def sample_orientation(self):
        """
        Samples an orientation in quaternion (x,y,z,w) form

        Returns:
            4-array: (x,y,z,w) sampled quaternion orientation for this object, based on self.orientations
        """
        if self.orientations is None:
            raise ValueError("No orientation probabilities set")
        if len(self.orientations) == 0:
            # Set default value
            chosen_orientation = np.array([0, 0, 0, 1.0])
        else:
            probabilities = [o["prob"] for o in self.orientations.values()]
            probabilities = np.array(probabilities) / np.sum(probabilities)
            chosen_orientation = np.array(
                np.random.choice(list(self.orientations.values()), p=probabilities)["rotation"]
            )

        # Randomize yaw from -pi to pi
        rot_num = np.random.uniform(-1, 1)
        rot_matrix = np.array(
            [
                [math.cos(math.pi * rot_num), -math.sin(math.pi * rot_num), 0.0],
                [math.sin(math.pi * rot_num), math.cos(math.pi * rot_num), 0.0],
                [0.0, 0.0, 1.0],
            ]
        )
        rotated_quat = T.mat2quat(rot_matrix @ T.quat2mat(chosen_orientation))
        return rotated_quat

    def _initialize(self):
        # Run super method first
        super()._initialize()

        # Apply any forced light intensity updates.
        if gm.FORCE_LIGHT_INTENSITY is not None:

            def recursive_light_update(child_prim):
                if "Light" in child_prim.GetPrimTypeInfo().GetTypeName():
                    child_prim.GetAttribute("inputs:intensity").Set(gm.FORCE_LIGHT_INTENSITY)

                for child_child_prim in child_prim.GetChildren():
                    recursive_light_update(child_child_prim)

            recursive_light_update(self._prim)

        # Apply any forced roughness updates
        for material in self.materials:
            if (
                "reflection_roughness_texture_influence" in material.shader_input_names
                and "reflection_roughness_constant" in material.shader_input_names
            ):
                material.reflection_roughness_texture_influence = 0.0
                material.reflection_roughness_constant = gm.FORCE_ROUGHNESS

        # Set the joint frictions based on category
        friction = SPECIAL_JOINT_FRICTIONS.get(self.category, DEFAULT_JOINT_FRICTION)
        for joint in self._joints.values():
            if joint.joint_type != JointType.JOINT_FIXED:
                joint.friction = friction

    def _post_load(self):
        # If manual bounding box is specified, scale based on ratio between that and the native bbox
        if self._load_config["bounding_box"] is not None:
            scale = np.ones(3)
            valid_idxes = self.native_bbox > 1e-4
            scale[valid_idxes] = (
                np.array(self._load_config["bounding_box"])[valid_idxes] / self.native_bbox[valid_idxes]
            )
        else:
            scale = np.ones(3) if self._load_config["scale"] is None else np.array(self._load_config["scale"])

        # Assert that the scale does not have too small dimensions
        assert np.all(scale > 1e-4), f"Scale of {self.name} is too small: {scale}"

        # Set this scale in the load config -- it will automatically scale the object during self.initialize()
        self._load_config["scale"] = scale

        # Run super last
        super()._post_load()

        # The loaded USD is from an already-deleted temporary file, so the asset paths for texture maps are wrong.
        # We explicitly provide the root_path to update all the asset paths: the asset paths are relative to the
        # original USD folder, i.e. <category>/<model>/usd.
        root_path = os.path.dirname(self._usd_path)
        for material in self.materials:
            material.shader_update_asset_paths_with_root_path(root_path)

        # Assign realistic density and mass based on average object category spec, or fall back to a default value
        if self.avg_obj_dims is not None and self.avg_obj_dims["density"] is not None:
            density = self.avg_obj_dims["density"]
        else:
            density = 1000.0

        if self._prim_type == PrimType.RIGID:
            for link in self._links.values():
                # If not a meta (virtual) link, set the density based on avg_obj_dims and a zero mass (ignored)
                if link.has_collision_meshes:
                    link.mass = 0.0
                    link.density = density

        elif self._prim_type == PrimType.CLOTH:
            self.root_link.mass = density * self.root_link.volume

    def _update_texture_change(self, object_state):
        """
        Update the texture based on the given object_state. E.g. if object_state is Frozen, update the diffuse color
        to match the frozen state. If object_state is None, update the diffuse color to the default value. It attempts
        to load the cached texture map named DIFFUSE/albedo_[STATE_NAME].png. If the cached texture map does not exist,
        it modifies the current albedo map by adding and scaling the values. See @self._update_albedo_value for details.

        Args:
            object_state (BooleanStateMixin or None): the object state that the diffuse color should match to
        """
        # TODO: uncomment these once our dataset has the object state-conditioned texture maps
        # DEFAULT_ALBEDO_MAP_SUFFIX = frozenset({"DIFFUSE", "COMBINED", "albedo"})
        # state_name = object_state.__class__.__name__ if object_state is not None else None
        for material in self.materials:
            # texture_path = material.diffuse_texture
            # assert texture_path is not None, f"DatasetObject [{self.prim_path}] has invalid diffuse texture map."
            #
            # # Get updated texture file path for state.
            # texture_path_split = texture_path.split("/")
            # filedir, filename = "/".join(texture_path_split[:-1]), texture_path_split[-1]
            # assert filename[-4:] == ".png", f"Texture file {filename} does not end with .png"
            #
            # filename_split = filename[:-4].split("_")
            # # Check all three file names for backward compatibility.
            # if len(filename_split) > 0 and filename_split[-1] not in DEFAULT_ALBEDO_MAP_SUFFIX:
            #     filename_split.pop()
            # target_texture_path = f"{filedir}/{'_'.join(filename_split)}"
            # target_texture_path += f"_{state_name}.png" if state_name is not None else ".png"
            #
            # if os.path.exists(target_texture_path):
            #     # Since we are loading a pre-cached texture map, we need to reset the albedo value to the default
            #     self._update_albedo_value(None, material)
            #     if material.diffuse_texture != target_texture_path:
            #         material.diffuse_texture = target_texture_path
            # else:
            #     print(f"Warning: DatasetObject [{self.prim_path}] does not have texture map: "
            #           f"[{target_texture_path}]. Falling back to directly updating albedo value.")

            self._update_albedo_value(object_state, material)

    def set_bbox_center_position_orientation(self, position=None, orientation=None):
        """
        Sets the center of the object's bounding box with respect to the world's frame.

        Args:
            position (None or 3-array): The desired global (x,y,z) position. None means it will not be changed
            orientation (None or 4-array): The desired global (x,y,z,w) quaternion orientation.
                None means it will not be changed
        """
        if orientation is None:
            orientation = self.get_orientation()
        if position is not None:
            rotated_offset = T.pose_transform(
                [0, 0, 0], orientation, self.scaled_bbox_center_in_base_frame, [0, 0, 0, 1]
            )[0]
            position = position + rotated_offset
        self.set_position_orientation(position, orientation)

    @property
    def model(self):
        """
        Returns:
            str: Unique model ID for this object
        """
        return self._model

    @property
    def in_rooms(self):
        """
        Returns:
            None or list of str: If specified, room(s) that this object should belong to
        """
        return self._in_rooms

    @in_rooms.setter
    def in_rooms(self, rooms):
        """
        Sets which room(s) this object should belong to. If no rooms, then should set to None

        Args:
            rooms (None or list of str): If specified, the room(s) this object should belong to
        """
        # Store the value to the internal variable and also update the init kwargs accordingly
        self._init_info["args"]["in_rooms"] = rooms
        self._in_rooms = rooms

    @property
    def native_bbox(self):
        """
        Get this object's native bounding box

        Returns:
            3-array: (x,y,z) bounding box
        """
        assert (
            "ig:nativeBB" in self.property_names
        ), f"This dataset object '{self.name}' is expected to have native_bbox specified, but found none!"
        return np.array(self.get_attribute(attr="ig:nativeBB"))

    @property
    def base_link_offset(self):
        """
        Get this object's native base link offset

        Returns:
            3-array: (x,y,z) base link offset if it exists
        """
        return np.array(self.get_attribute(attr="ig:offsetBaseLink"))

    @property
    def metadata(self):
        """
        Gets this object's metadata, if it exists

        Returns:
            None or dict: Nested dictionary of object's metadata if it exists, else None
        """
        return self.get_custom_data().get("metadata", None)

    @property
    def orientations(self):
        """
        Returns:
            None or dict: Possible orientation information for this object, if it exists. Otherwise, returns None
        """
        metadata = self.metadata
        return None if metadata is None else metadata.get("orientations", None)

    @property
    def scale(self):
        # Just super call
        return super().scale

    @scale.setter
    def scale(self, scale):
        # call super first
        # A bit esoteric -- see https://gist.github.com/Susensio/979259559e2bebcd0273f1a95d7c1e79
        super(DatasetObject, type(self)).scale.fset(self, scale)

        # Remove bounding_box from scale if it's in our args
        if "bounding_box" in self._init_info["args"]:
            self._init_info["args"].pop("bounding_box")

    @property
    def scaled_bbox_center_in_base_frame(self):
        """
        where the base_link origin is wrt. the bounding box center. This allows us to place the model correctly
        since the joint transformations given in the scene USD are wrt. the bounding box center.
        We need to scale this offset as well.

        Returns:
            3-array: (x,y,z) location of bounding box, with respet to the base link's coordinate frame
        """
        return -self.scale * self.base_link_offset

    @property
    def scales_in_link_frame(self):
        """
        Returns:
        dict: Keyword-mapped relative scales for each link of this object
        """
        scales = {self.root_link.body_name: self.scale}

        # We iterate through all links in this object, and check for any joint prims that exist
        # We traverse manually this way instead of accessing the self._joints dictionary, because
        # the dictionary only includes articulated joints and not fixed joints!
        for link in self._links.values():
            for prim in link.prim.GetChildren():
                if "joint" in prim.GetTypeName().lower():
                    # Grab relevant joint information
                    parent_name = prim.GetProperty("physics:body0").GetTargets()[0].pathString.split("/")[-1]
                    child_name = prim.GetProperty("physics:body1").GetTargets()[0].pathString.split("/")[-1]
                    if parent_name in scales and child_name not in scales:
                        scale_in_parent_lf = scales[parent_name]
                        # The location of the joint frame is scaled using the scale in the parent frame
                        quat0 = lazy.omni.isaac.core.utils.rotations.gf_quat_to_np_array(
                            prim.GetAttribute("physics:localRot0").Get()
                        )[[1, 2, 3, 0]]
                        quat1 = lazy.omni.isaac.core.utils.rotations.gf_quat_to_np_array(
                            prim.GetAttribute("physics:localRot1").Get()
                        )[[1, 2, 3, 0]]
                        # Invert the child link relationship, and multiply the two rotations together to get the final rotation
                        local_ori = T.quat_multiply(quaternion1=T.quat_inverse(quat1), quaternion0=quat0)
                        jnt_frame_rot = T.quat2mat(local_ori)
                        scale_in_child_lf = np.absolute(jnt_frame_rot.T @ np.array(scale_in_parent_lf))
                        scales[child_name] = scale_in_child_lf

        return scales

    @property
    def avg_obj_dims(self):
        """
        Get the average object dimensions for this object, based on its category

        Returns:
            None or dict: Average object information based on its category
        """
        avg_specs = get_og_avg_category_specs()
        return avg_specs.get(self.category, None)

    def _create_prim_with_same_kwargs(self, prim_path, name, load_config):
        # Add additional kwargs (bounding_box is already captured in load_config)
        return self.__class__(
            prim_path=prim_path,
            name=name,
            category=self.category,
            scale=self.scale,
            visible=self.visible,
            fixed_base=self.fixed_base,
            visual_only=self._visual_only,
            prim_type=self._prim_type,
            load_config=load_config,
            abilities=self._abilities,
            in_rooms=self.in_rooms,
        )<|MERGE_RESOLUTION|>--- conflicted
+++ resolved
@@ -6,16 +6,12 @@
 import omnigibson.lazy as lazy
 from omnigibson.macros import gm
 from omnigibson.objects.usd_object import USDObject
-<<<<<<< HEAD
-from omnigibson.utils.constants import DEFAULT_JOINT_FRICTION, SPECIAL_JOINT_FRICTIONS, JointType
-=======
 from omnigibson.utils.constants import (
     AVERAGE_CATEGORY_SPECS,
     DEFAULT_JOINT_FRICTION,
     SPECIAL_JOINT_FRICTIONS,
     JointType,
 )
->>>>>>> 22811995
 import omnigibson.utils.transform_utils as T
 from omnigibson.utils.asset_utils import get_all_object_category_models, get_og_avg_category_specs
 from omnigibson.utils.constants import PrimType
