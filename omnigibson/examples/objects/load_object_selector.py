--- conflicted
+++ resolved
@@ -61,13 +61,8 @@
 
     # Place the object so it rests on the floor
     obj = env.scene.object_registry("name", "obj")
-<<<<<<< HEAD
-    center_offset = obj.get_position_orientation()[0] - obj.aabb_center + np.array([0, 0, obj.aabb_extent[2] / 2.0])
+    center_offset = obj.get_position_orientation()[0] - obj.aabb_center + th.tensor([0, 0, obj.aabb_extent[2] / 2.0])
     obj.set_position_orientation(position=center_offset)
-=======
-    center_offset = obj.get_position() - obj.aabb_center + th.tensor([0, 0, obj.aabb_extent[2] / 2.0])
-    obj.set_position(center_offset)
->>>>>>> 0d897a86
 
     # Step through the environment
     max_steps = 100 if short_exec else 10000
