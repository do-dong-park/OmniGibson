--- conflicted
+++ resolved
@@ -680,11 +680,7 @@
 
             # 1. For every link, update its xformOp properties to be 0
             for link in prim.links.values():
-<<<<<<< HEAD
-                XFormPrim.set_position_orientation(link, np.zeros(3), np.array([0, 0, 0, 1.0]), frame="parent")
-=======
-                XFormPrim.set_local_pose(link, th.zeros(3), th.tensor([0, 0, 0, 1.0]))
->>>>>>> 0d897a86
+                XFormPrim.set_position_orientation(link, th.zeros(3), th.tensor([0, 0, 0, 1.0]), frame="parent")
             # 2. For every joint, update its linear / angular joint state to be 0
             if prim.n_joints > 0:
                 for joint in prim.joints.values():
@@ -748,7 +744,6 @@
             cls.mark_valid()
 
     @classmethod
-<<<<<<< HEAD
     def get_position_orientation(cls, prim_path, frame: Literal["world", "parent"] = "world"):
         """
         Gets pose with respect to the specified frame.
@@ -759,32 +754,26 @@
 
         Returns:
             2-tuple:
-                - 3-array: (x,y,z) position in the specified frame
-                - 4-array: (x,y,z,w) quaternion orientation in the specified frame
-        """
-
-        assert frame in ["world", "parent"], f"Invalid frame '{frame}'. Must be 'world', 'parent'"
-        cls._refresh()
-        if frame == "world":
-            position, orientation = lazy.omni.isaac.core.utils.xforms.get_world_pose(prim_path)
-        else:
-            position, orientation = lazy.omni.isaac.core.utils.xforms.get_local_pose(prim_path)
-
-        return np.array(position), np.array(orientation)[[1, 2, 3, 0]]
-=======
-    def get_world_pose(cls, prim_path):
+                - torch.Tensor: (x,y,z) position in the specified frame
+                - torch.Tensor: (x,y,z,w) quaternion orientation in the specified frame
+        """
+
+        assert frame in ["world", "parent"], f"Invalid frame '{frame}'. Must be 'world' or 'parent'"
         # Add to stored prims if not already existing
         if prim_path not in cls.PRIMS:
             cls.PRIMS[prim_path] = lazy.omni.isaac.core.utils.prims.get_prim_at_path(prim_path=prim_path, fabric=True)
-
+        
         cls._refresh()
 
-        # Avoid premature imports
-        from omnigibson.utils.deprecated_utils import get_world_pose
-
-        position, orientation = get_world_pose(cls.PRIMS[prim_path])
+        if frame == "world":
+            # Avoid premature imports
+            from omnigibson.utils.deprecated_utils import get_world_pose
+            position, orientation = get_world_pose(cls.PRIMS[prim_path])
+        else:
+            position, orientation = lazy.omni.isaac.core.utils.xforms.get_local_pose(prim_path)
+            orientation = orientation[[1, 2, 3, 0]]
+
         return th.tensor(position, dtype=th.float32), th.tensor(orientation, dtype=th.float32)
->>>>>>> 0d897a86
 
     @classmethod
     def get_world_pose(cls, prim_path):
@@ -944,25 +933,7 @@
         # Add this index to the write cache
         self._write_idx_cache["dof_actuation_forces"].add(idx)
 
-<<<<<<< HEAD
-    def get_position_orientation(self, prim_path, frame="world"):
-        """
-        Gets pose with respect to the world frame.
-
-        Args:
-            frame (Literal): frame to get the pose with respect to world.
-
-        Returns:
-            2-tuple:
-                - 3-array: (x,y,z) position in the world frame
-                - 4-array: (x,y,z,w) quaternion orientation in the world frame
-        """
-
-        assert frame == "world", f"Invalid frame '{frame}'. Must be 'world'"
-
-=======
     def get_root_transform(self, prim_path):
->>>>>>> 0d897a86
         if "root_transforms" not in self._read_cache:
             self._read_cache["root_transforms"] = self._view.get_root_transforms()
 
@@ -970,7 +941,21 @@
         pose = self._read_cache["root_transforms"][idx]
         return pose[:3], pose[3:]
 
-    def get_position_orientation(self, prim_path):
+    def get_position_orientation(self, prim_path, frame="world"):
+        """
+        Gets pose with respect to the world frame.
+
+        Args:
+            frame (Literal): frame to get the pose with respect to world.
+
+        Returns:
+            2-tuple:
+                - th.Tensor: (x,y,z) position in the world frame
+                - th.Tensor: (x,y,z,w) quaternion orientation in the world frame
+        """
+
+        assert frame == "world", f"Invalid frame '{frame}'. Must be 'world'"
+
         # Here we want to return the position of the base footprint link. If the base footprint link is None,
         # we return the position of the root link.
         if self._base_footprint_link_names[prim_path] is not None:
