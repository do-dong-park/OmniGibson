--- conflicted
+++ resolved
@@ -522,12 +522,8 @@
 
     return valid_hit
 
-<<<<<<< HEAD
-def detect_robot_collision_in_sim(robot, filter_objs=None, ignore_obj_in_hand=True):
-=======
 
 def detect_robot_collision_in_sim(robot, filter_objs=[], ignore_obj_in_hand=True):
->>>>>>> 2ad0d8dd
     """
     Detects robot collisions with the environment, but not with itself using the ContactBodies API
 
