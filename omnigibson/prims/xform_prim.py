import math
from collections.abc import Iterable
from typing import Literal

import torch as th

import omnigibson as og
import omnigibson.lazy as lazy
import omnigibson.utils.transform_utils as T
from omnigibson.macros import gm
from omnigibson.prims.material_prim import MaterialPrim
from omnigibson.prims.prim_base import BasePrim
from omnigibson.utils.transform_utils import quat2euler
from omnigibson.utils.ui_utils import create_module_logger
from omnigibson.utils.usd_utils import PoseAPI

# Create module logger
logger = create_module_logger(module_name=__name__)


class XFormPrim(BasePrim):
    """
    Provides high level functions to deal with an Xform prim and its attributes/ properties.
    If there is an Xform prim present at the path, it will use it. Otherwise, a new XForm prim at
    the specified prim path will be created when self.load(...) is called.

    Note: the prim will have "xformOp:orient", "xformOp:translate" and "xformOp:scale" only post init,
        unless it is a non-root articulation link.

    Args:
        relative_prim_path (str): Scene-local prim path of the Prim to encapsulate or create.
        name (str): Name for the object. Names need to be unique per scene.
        load_config (None or dict): If specified, should contain keyword-mapped values that are relevant for
            loading this prim at runtime. For this xform prim, the below values can be specified:

            scale (None or float or 3-array): If specified, sets the scale for this object. A single number corresponds
                to uniform scaling along the x,y,z axes, whereas a 3-array specifies per-axis scaling.
    """

    def __init__(
        self,
        relative_prim_path,
        name,
        load_config=None,
    ):
        # Other values that will be filled in at runtime
        self._material = None
        self.original_scale = None

        # Run super method
        super().__init__(
            relative_prim_path=relative_prim_path,
            name=name,
            load_config=load_config,
        )

    def _load(self):
        return og.sim.stage.DefinePrim(self.prim_path, "Xform")

    def _post_load(self):
        # run super first
        super()._post_load()

        # Make sure all xforms have pose and scaling info
        # These only need to be done if we are creating this prim from scratch.
        # Pre-created OG objects' prims always have these things set up ahead of time.
        # TODO: This is disabled because it does not work as intended. In the future, fix this for speed
        if not self._xform_props_pre_loaded:
            self._set_xform_properties()

        # Cache the original scale from the USD so that when EntityPrim sets the scale for each link (Rigid/ClothPrim),
        # the new scale is with respect to the original scale. XFormPrim's scale always matches the scale in the USD.
        self.original_scale = th.tensor(self.get_attribute("xformOp:scale"))

        # Grab the attached material if it exists
        if self.has_material():
            material_prim_path = self._binding_api.GetDirectBinding().GetMaterialPath().pathString
            material_name = f"{self.name}:material"
            material = MaterialPrim.get_material(scene=self.scene, prim_path=material_prim_path, name=material_name)
            assert material.loaded, f"Material prim path {material_prim_path} doesn't exist on stage."
            material.add_user(self)
            self._material = material

        # Optionally set the scale, which is specified with respect to the original scale
        if "scale" in self._load_config and self._load_config["scale"] is not None:
            self.scale = self._load_config["scale"] * self.original_scale

    def remove(self):
        # Remove the material prim if one exists
        if self._material is not None:
            self._material.remove_user(self)

        # Remove the prim
        super().remove()

    def _set_xform_properties(self):
        current_position, current_orientation = self.get_position_orientation()
        properties_to_remove = [
            "xformOp:rotateX",
            "xformOp:rotateXZY",
            "xformOp:rotateY",
            "xformOp:rotateYXZ",
            "xformOp:rotateYZX",
            "xformOp:rotateZ",
            "xformOp:rotateZYX",
            "xformOp:rotateZXY",
            "xformOp:rotateXYZ",
            "xformOp:transform",
        ]
        prop_names = self.prim.GetPropertyNames()
        xformable = lazy.pxr.UsdGeom.Xformable(self.prim)
        xformable.ClearXformOpOrder()
        # TODO: wont be able to delete props for non root links on articulated objects
        for prop_name in prop_names:
            if prop_name in properties_to_remove:
                self.prim.RemoveProperty(prop_name)
        if "xformOp:scale" not in prop_names:
            xform_op_scale = xformable.AddXformOp(
                lazy.pxr.UsdGeom.XformOp.TypeScale, lazy.pxr.UsdGeom.XformOp.PrecisionDouble, ""
            )
            xform_op_scale.Set(lazy.pxr.Gf.Vec3d([1.0, 1.0, 1.0]))
        else:
            xform_op_scale = lazy.pxr.UsdGeom.XformOp(self._prim.GetAttribute("xformOp:scale"))

        if "xformOp:translate" not in prop_names:
            xform_op_translate = xformable.AddXformOp(
                lazy.pxr.UsdGeom.XformOp.TypeTranslate, lazy.pxr.UsdGeom.XformOp.PrecisionDouble, ""
            )
        else:
            xform_op_translate = lazy.pxr.UsdGeom.XformOp(self._prim.GetAttribute("xformOp:translate"))

        if "xformOp:orient" not in prop_names:
            xform_op_rot = xformable.AddXformOp(
                lazy.pxr.UsdGeom.XformOp.TypeOrient, lazy.pxr.UsdGeom.XformOp.PrecisionDouble, ""
            )
        else:
            xform_op_rot = lazy.pxr.UsdGeom.XformOp(self._prim.GetAttribute("xformOp:orient"))
        xformable.SetXformOpOrder([xform_op_translate, xform_op_rot, xform_op_scale])

        # TODO: This is the line that causes Transformation Change on... errors. Fix it.
        self.set_position_orientation(position=current_position, orientation=current_orientation)
        new_position, new_orientation = self.get_position_orientation()
        r1 = T.quat2mat(current_orientation)
        r2 = T.quat2mat(new_orientation)
        # Make sure setting is done correctly
        assert th.allclose(new_position, current_position, atol=1e-4) and th.allclose(r1, r2, atol=1e-4), (
            f"{self.prim_path}: old_pos: {current_position}, new_pos: {new_position}, "
            f"old_orn: {current_orientation}, new_orn: {new_orientation}"
        )

    @property
    def _collision_filter_api(self):
        return (
            lazy.pxr.UsdPhysics.FilteredPairsAPI(self._prim)
            if self._prim.HasAPI(lazy.pxr.UsdPhysics.FilteredPairsAPI)
            else lazy.pxr.UsdPhysics.FilteredPairsAPI.Apply(self._prim)
        )

    @property
    def _binding_api(self):
        # TODO: Do we always need to apply this?
        return (
            lazy.pxr.UsdShade.MaterialBindingAPI(self.prim)
            if self._prim.HasAPI(lazy.pxr.UsdShade.MaterialBindingAPI)
            else lazy.pxr.UsdShade.MaterialBindingAPI.Apply(self.prim)
        )

    def has_material(self):
        """
        Returns:
            bool: True if there is a visual material bound to this prim. False otherwise
        """
        material_path = self._binding_api.GetDirectBinding().GetMaterialPath().pathString
        return material_path != ""

    def set_position_orientation(
        self, position=None, orientation=None, frame: Literal["world", "parent", "scene"] = "world"
    ):
        """
        Sets prim's pose with respect to the specified frame

        Args:
            position (None or 3-array): if specified, (x,y,z) position in the world frame
                Default is None, which means left unchanged.
            orientation (None or 4-array): if specified, (x,y,z,w) quaternion orientation in the world frame.
                Default is None, which means left unchanged.
            frame (Literal): frame to set the pose with respect to, defaults to "world". parent frame
                set position relative to the object parent. scene frame set position relative to the scene.
        """
        assert frame in ["world", "parent", "scene"], f"Invalid frame '{frame}'. Must be 'world', 'parent', or 'scene'."

        # If no position or no orientation are given, get the current position and orientation of the object
        if position is None or orientation is None:
            current_position, current_orientation = self.get_position_orientation(frame=frame)
        position = current_position if position is None else position
        orientation = current_orientation if orientation is None else orientation

        # Convert to th.Tensor if necessary
        position = th.as_tensor(position, dtype=th.float32)
        orientation = th.as_tensor(orientation, dtype=th.float32)

        # Convert to from scene-relative to world if necessary
        if frame == "scene":
            assert self.scene is not None, "cannot set position and orientation relative to scene without a scene"
            position, orientation = self.scene.convert_scene_relative_pose_to_world(position, orientation)

        # If the current pose is not in parent frame, convert to parent frame since that's what we can set.
        if frame != "parent":
            position, orientation = PoseAPI.convert_world_pose_to_local(self._prim, position, orientation)

        # Assert validity of the orientation
        assert math.isclose(
            th.norm(orientation).item(), 1, abs_tol=1e-3
        ), f"{self.prim_path} desired orientation {orientation} is not a unit quaternion."

        # Actually set the local pose now.
        properties = self.prim.GetPropertyNames()
        position = lazy.pxr.Gf.Vec3d(*position.tolist())
        if "xformOp:translate" not in properties:
            logger.error("Translate property needs to be set for {} before setting its position".format(self.name))
        self.set_attribute("xformOp:translate", position)
        orientation = orientation[[3, 0, 1, 2]].tolist()
        if "xformOp:orient" not in properties:
            logger.error("Orient property needs to be set for {} before setting its orientation".format(self.name))
        xform_op = self._prim.GetAttribute("xformOp:orient")
        if xform_op.GetTypeName() == "quatf":
            rotq = lazy.pxr.Gf.Quatf(*orientation)
        else:
            rotq = lazy.pxr.Gf.Quatd(*orientation)
        xform_op.Set(rotq)
        PoseAPI.invalidate()
        if gm.ENABLE_FLATCACHE:
            # If flatcache is on, make sure the USD local pose is synced to the fabric local pose.
            # Ideally we should call usdrt's set local pose directly, but there is no such API.
            # The only available API is SetLocalXformFromUsd, so we update USD first, and then sync to fabric.
            xformable_prim = lazy.usdrt.Rt.Xformable(
                lazy.omni.isaac.core.utils.prims.get_prim_at_path(self.prim_path, fabric=True)
            )
            assert (
                not xformable_prim.HasWorldXform()
            ), "Fabric's world pose is set for a non-rigid prim which is unexpected. Please report this."
            xformable_prim.SetLocalXformFromUsd()

    def get_position_orientation(self, frame: Literal["world", "scene", "parent"] = "world", clone=True):
        """
        Gets prim's pose with respect to the specified frame.

        Args:
            frame (Literal): frame to get the pose with respect to. Default to world. parent frame
            get position relative to the object parent. scene frame get position relative to the scene.
            clone (bool): Whether to clone the internal buffer or not when grabbing data

        Args:
            clone (bool): Whether to clone the internal buffer or not when grabbing data

        Returns:
            2-tuple:
                - th.Tensor: (x,y,z) position in the specified frame
                - th.Tensor: (x,y,z,w) quaternion orientation in the specified frame
        """
        assert frame in ["world", "parent", "scene"], f"Invalid frame '{frame}'. Must be 'world', 'parent', or 'scene'."
        if frame == "world":
            return PoseAPI.get_world_pose(self.prim_path)
        elif frame == "scene":
            assert self.scene is not None, "Cannot get position and orientation relative to scene without a scene"
            return self.scene.convert_world_pose_to_scene_relative(*PoseAPI.get_world_pose(self.prim_path))
        else:
            position, orientation = lazy.omni.isaac.core.utils.xforms.get_local_pose(self.prim_path)
            return th.as_tensor(position, dtype=th.float32), th.as_tensor(orientation[[1, 2, 3, 0]], dtype=th.float32)

    def set_position(self, position):
        """
        Set this prim's position with respect to the world frame

        Args:
            position (3-array): (x,y,z) global cartesian position to set
        """
        logger.warning(
            "set_position is deprecated and will be removed in a future release. Use set_position_orientation(position=position) instead"
        )
        return self.set_position_orientation(position=position)

    def get_position(self):
        """
        Get this prim's position with respect to the world frame

        Returns:
            3-array: (x,y,z) global cartesian position of this prim
        """
        logger.warning(
            "get_position is deprecated and will be removed in a future release. Use get_position_orientation()[0] instead."
        )
        return self.get_position_orientation()[0]

    def set_orientation(self, orientation):
        """
        Set this prim's orientation with respect to the world frame

        Args:
            orientation (4-array): (x,y,z,w) global quaternion orientation to set
        """
        logger.warning(
            "set_orientation is deprecated and will be removed in a future release. Use set_position_orientation(orientation=orientation) instead"
        )
        self.set_position_orientation(orientation=orientation)

    def get_orientation(self):
        """
        Get this prim's orientation with respect to the world frame

        Returns:
            4-array: (x,y,z,w) global quaternion orientation of this prim
        """
        logger.warning(
            "get_orientation is deprecated and will be removed in a future release. Use get_position_orientation()[1] instead"
        )
        return self.get_position_orientation()[1]

    def get_rpy(self):
        """
        Get this prim's orientation with respect to the world frame

        Returns:
            3-array: (roll, pitch, yaw) global euler orientation of this prim
        """
        return quat2euler(self.get_position_orientation()[1])

    def get_xy_orientation(self):
        """
        Get this prim's orientation on the XY plane of the world frame. This is obtained by
        projecting the forward vector onto the XY plane and then computing the angle.
        """
        return T.calculate_xy_plane_angle(self.get_position_orientation()[1])

    def get_local_pose(self):
        """
        Gets prim's pose with respect to the prim's local frame (its parent frame)

        Returns:
            2-tuple:
                - 3-array: (x,y,z) position in the local frame
                - 4-array: (x,y,z,w) quaternion orientation in the local frame
        """
        logger.warning(
            'get_local_pose is deprecated and will be removed in a future release. Use get_position_orientation(frame="parent") instead'
        )
        return self.get_position_orientation(self.prim_path, frame="parent")

    def set_local_pose(self, position=None, orientation=None):
        """
        Sets prim's pose with respect to the local frame (the prim's parent frame).

        Args:
            position (None or 3-array): if specified, (x,y,z) position in the local frame of the prim
                (with respect to its parent prim). Default is None, which means left unchanged.
            orientation (None or 4-array): if specified, (x,y,z,w) quaternion orientation in the local frame of the prim
                (with respect to its parent prim). Default is None, which means left unchanged.
        """
<<<<<<< HEAD
        properties = self.prim.GetPropertyNames()
        if position is not None:
            position = position.tolist() if isinstance(position, th.Tensor) else position
            position = lazy.pxr.Gf.Vec3d(*position)
            if "xformOp:translate" not in properties:
                lazy.carb.log_error(
                    "Translate property needs to be set for {} before setting its position".format(self.name)
                )
            self.set_attribute("xformOp:translate", position)
        if orientation is not None:
            orientation = (
                orientation[[3, 0, 1, 2]].tolist()
                if isinstance(orientation, th.Tensor)
                else [float(orientation[i]) for i in [3, 0, 1, 2]]
            )
            if "xformOp:orient" not in properties:
                lazy.carb.log_error(
                    "Orient property needs to be set for {} before setting its orientation".format(self.name)
                )
            xform_op = self._prim.GetAttribute("xformOp:orient")
            if xform_op.GetTypeName() == "quatf":
                rotq = lazy.pxr.Gf.Quatf(*orientation)
            else:
                rotq = lazy.pxr.Gf.Quatd(*orientation)
            xform_op.Set(rotq)
        PoseAPI.invalidate()
        # Make sure the USD local pose is synced to the fabric local pose.
        # Ideally we should call usdrt's set local pose directly, but there is no such API.
        # The only available API is SetLocalXformFromUsd, so we update USD first, and then sync to fabric.
        xformable_prim = lazy.usdrt.Rt.Xformable(
            lazy.omni.isaac.core.utils.prims.get_prim_at_path(self.prim_path, fabric=True)
        )
        # TODO: actually fix this
        # assert (
        #     not xformable_prim.HasWorldXform()
        # ), "Fabric's world pose is set for a non-rigid prim which is unexpected. Please report this."
        xformable_prim.SetLocalXformFromUsd()
        return
=======
        logger.warning(
            'set_local_pose is deprecated and will be removed in a future release. Use set_position_orientation(position=position, orientation=orientation, frame="parent") instead'
        )
        return self.set_position_orientation(self.prim_path, position, orientation, frame="parent")
>>>>>>> a56050c9

    def get_world_scale(self):
        """
        Gets prim's scale with respect to the world's frame.

        Returns:
            th.tensor: scale applied to the prim's dimensions in the world frame. shape is (3, ).
        """
        prim_tf = lazy.pxr.UsdGeom.Xformable(self._prim).ComputeLocalToWorldTransform(lazy.pxr.Usd.TimeCode.Default())
        transform = lazy.pxr.Gf.Transform()
        transform.SetMatrix(prim_tf)
        return th.tensor(transform.GetScale())

    @property
    def scaled_transform(self):
        """
        Returns the scaled transform of this prim.
        """
        return PoseAPI.get_world_pose_with_scale(self.prim_path)

    def transform_local_points_to_world(self, points):
        return T.transform_points(points, self.scaled_transform)

    @property
    def scale(self):
        """
        Gets prim's scale with respect to the local frame (the parent's frame).

        Returns:
            th.tensor: scale applied to the prim's dimensions in the local frame. shape is (3, ).
        """
        scale = self.get_attribute("xformOp:scale")
        assert scale is not None, "Attribute 'xformOp:scale' is None for prim {}".format(self.name)
        return th.tensor(scale)

    @scale.setter
    def scale(self, scale):
        """
        Sets prim's scale with respect to the local frame (the prim's parent frame).

        Args:
            scale (float or th.tensor): scale to be applied to the prim's dimensions. shape is (3, ).
                                          Defaults to None, which means left unchanged.
        """
        if isinstance(scale, th.Tensor):
            scale = scale
        elif isinstance(scale, Iterable):
            scale = th.tensor(scale, dtype=th.float32)
        else:
            scale = th.ones(3, dtype=th.float32) * scale
        assert th.all(scale > 0), f"Scale {scale} must consist of positive numbers."
        scale = lazy.pxr.Gf.Vec3d(*scale.tolist())
        properties = self.prim.GetPropertyNames()
        if "xformOp:scale" not in properties:
            logger.error("Scale property needs to be set for {} before setting its scale".format(self.name))
        self.set_attribute("xformOp:scale", scale)

    @property
    def material(self):
        """
        Returns:
            None or MaterialPrim: The bound material to this prim, if there is one
        """
        return self._material

    @material.setter
    def material(self, material):
        """
        Set the material @material for this prim. This will also bind the material to this prim

        Args:
            material (MaterialPrim): Material to bind to this prim
        """
        self._binding_api.Bind(
            lazy.pxr.UsdShade.Material(material.prim), bindingStrength=lazy.pxr.UsdShade.Tokens.weakerThanDescendants
        )
        self._material = material

    def add_filtered_collision_pair(self, prim):
        """
        Adds a collision filter pair with another prim

        Args:
            prim (XFormPrim): Another prim to filter collisions with
        """
        # Add to both this prim's and the other prim's filtered pair
        self._collision_filter_api.GetFilteredPairsRel().AddTarget(prim.prim_path)
        prim._collision_filter_api.GetFilteredPairsRel().AddTarget(self.prim_path)

    def remove_filtered_collision_pair(self, prim):
        """
        Removes a collision filter pair with another prim

        Args:
            prim (XFormPrim): Another prim to remove filter collisions with
        """
        # Add to both this prim's and the other prim's filtered pair
        self._collision_filter_api.GetFilteredPairsRel().RemoveTarget(prim.prim_path)
        prim._collision_filter_api.GetFilteredPairsRel().RemoveTarget(self.prim_path)

    def _dump_state(self):
        if self.scene is None:
            # this is a special case for objects (e.g. viewer_camera) that are not in a scene. Default to world frame
            pos, ori = self.get_position_orientation()
        else:
            pos, ori = self.get_position_orientation(frame="scene")

        return dict(pos=pos, ori=ori)

    def _load_state(self, state):
        pos, orn = state["pos"], state["ori"]
        if self.scene is None:
            # this is a special case for objects (e.g. viewer_camera) that are not in a scene. Default to world frame
            self.set_position_orientation(pos, orn)
        else:
            self.set_position_orientation(pos, orn, frame="scene")

    def serialize(self, state):
        return th.cat([state["pos"], state["ori"]])

    def deserialize(self, state):
        # We deserialize deterministically by knowing the order of values -- pos, ori
        return dict(pos=state[0:3], ori=state[3:7]), 7<|MERGE_RESOLUTION|>--- conflicted
+++ resolved
@@ -229,17 +229,16 @@
             rotq = lazy.pxr.Gf.Quatd(*orientation)
         xform_op.Set(rotq)
         PoseAPI.invalidate()
-        if gm.ENABLE_FLATCACHE:
-            # If flatcache is on, make sure the USD local pose is synced to the fabric local pose.
-            # Ideally we should call usdrt's set local pose directly, but there is no such API.
-            # The only available API is SetLocalXformFromUsd, so we update USD first, and then sync to fabric.
-            xformable_prim = lazy.usdrt.Rt.Xformable(
-                lazy.omni.isaac.core.utils.prims.get_prim_at_path(self.prim_path, fabric=True)
-            )
-            assert (
-                not xformable_prim.HasWorldXform()
-            ), "Fabric's world pose is set for a non-rigid prim which is unexpected. Please report this."
-            xformable_prim.SetLocalXformFromUsd()
+        # If flatcache is on, make sure the USD local pose is synced to the fabric local pose.
+        # Ideally we should call usdrt's set local pose directly, but there is no such API.
+        # The only available API is SetLocalXformFromUsd, so we update USD first, and then sync to fabric.
+        xformable_prim = lazy.usdrt.Rt.Xformable(
+            lazy.omni.isaac.core.utils.prims.get_prim_at_path(self.prim_path, fabric=True)
+        )
+        assert (
+            not xformable_prim.HasWorldXform()
+        ), "Fabric's world pose is set for a non-rigid prim which is unexpected. Please report this."
+        xformable_prim.SetLocalXformFromUsd()
 
     def get_position_orientation(self, frame: Literal["world", "scene", "parent"] = "world", clone=True):
         """
@@ -356,51 +355,10 @@
             orientation (None or 4-array): if specified, (x,y,z,w) quaternion orientation in the local frame of the prim
                 (with respect to its parent prim). Default is None, which means left unchanged.
         """
-<<<<<<< HEAD
-        properties = self.prim.GetPropertyNames()
-        if position is not None:
-            position = position.tolist() if isinstance(position, th.Tensor) else position
-            position = lazy.pxr.Gf.Vec3d(*position)
-            if "xformOp:translate" not in properties:
-                lazy.carb.log_error(
-                    "Translate property needs to be set for {} before setting its position".format(self.name)
-                )
-            self.set_attribute("xformOp:translate", position)
-        if orientation is not None:
-            orientation = (
-                orientation[[3, 0, 1, 2]].tolist()
-                if isinstance(orientation, th.Tensor)
-                else [float(orientation[i]) for i in [3, 0, 1, 2]]
-            )
-            if "xformOp:orient" not in properties:
-                lazy.carb.log_error(
-                    "Orient property needs to be set for {} before setting its orientation".format(self.name)
-                )
-            xform_op = self._prim.GetAttribute("xformOp:orient")
-            if xform_op.GetTypeName() == "quatf":
-                rotq = lazy.pxr.Gf.Quatf(*orientation)
-            else:
-                rotq = lazy.pxr.Gf.Quatd(*orientation)
-            xform_op.Set(rotq)
-        PoseAPI.invalidate()
-        # Make sure the USD local pose is synced to the fabric local pose.
-        # Ideally we should call usdrt's set local pose directly, but there is no such API.
-        # The only available API is SetLocalXformFromUsd, so we update USD first, and then sync to fabric.
-        xformable_prim = lazy.usdrt.Rt.Xformable(
-            lazy.omni.isaac.core.utils.prims.get_prim_at_path(self.prim_path, fabric=True)
-        )
-        # TODO: actually fix this
-        # assert (
-        #     not xformable_prim.HasWorldXform()
-        # ), "Fabric's world pose is set for a non-rigid prim which is unexpected. Please report this."
-        xformable_prim.SetLocalXformFromUsd()
-        return
-=======
         logger.warning(
             'set_local_pose is deprecated and will be removed in a future release. Use set_position_orientation(position=position, orientation=orientation, frame="parent") instead'
         )
         return self.set_position_orientation(self.prim_path, position, orientation, frame="parent")
->>>>>>> a56050c9
 
     def get_world_scale(self):
         """
