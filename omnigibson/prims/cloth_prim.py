# Copyright (c) 2021, NVIDIA CORPORATION.  All rights reserved.
#
# NVIDIA CORPORATION and its licensors retain all intellectual property
# and proprietary rights in and to this software, related documentation
# and any modifications thereto.  Any use, reproduction, disclosure or
# distribution of this software and related documentation without an express
# license agreement from NVIDIA CORPORATION is strictly prohibited.
#

import math
from collections.abc import Iterable

import torch as th

import omnigibson as og
import omnigibson.lazy as lazy
import omnigibson.utils.transform_utils as T
from omnigibson.macros import create_module_macros, gm
from omnigibson.prims.geom_prim import GeomPrim
<<<<<<< HEAD
from omnigibson.utils.geometry_utils import get_particle_positions_from_frame, get_particle_positions_in_frame
=======
from omnigibson.utils.numpy_utils import vtarray_to_torch
>>>>>>> 8085108e
from omnigibson.utils.sim_utils import CsRawData
from omnigibson.utils.usd_utils import array_to_vtarray, mesh_prim_to_trimesh_mesh, sample_mesh_keypoints

# Create settings for this module
m = create_module_macros(module_path=__file__)

# Subsample cloth particle points to boost performance
m.N_CLOTH_KEYPOINTS = 1000
m.KEYPOINT_COVERAGE_THRESHOLD = 0.75
m.N_CLOTH_KEYFACES = 500


class ClothPrim(GeomPrim):
    """
    Provides high level functions to deal with a cloth prim and its attributes/ properties.
    If there is an prim present at the path, it will use it. Otherwise, a new XForm prim at
    the specified prim path will be created.

    Notes: if the prim does not already have a cloth api applied to it before it is loaded,
        it will apply it.

    Args:
        relative_prim_path (str): Scene-local prim path of the Prim to encapsulate or create.
        name (str): Name for the object. Names need to be unique per scene.
        load_config (None or dict): If specified, should contain keyword-mapped values that are relevant for
            loading this prim at runtime. Note that this is only needed if the prim does not already exist at
            @relative_prim_path -- it will be ignored if it already exists. For this joint prim, the below values can be
            specified:

            scale (None or float or 3-array): If specified, sets the scale for this object. A single number corresponds
                to uniform scaling along the x,y,z axes, whereas a 3-array specifies per-axis scaling.
            mass (None or float): If specified, mass of this body in kg
    """

    def __init__(
        self,
        relative_prim_path,
        name,
        load_config=None,
    ):
        # Internal vars stored
        self._centroid_idx = None
        self._keypoint_idx = None
        self._keyface_idx = None
        self._cloth_prim_view = None

        # Run super init
        super().__init__(
            relative_prim_path=relative_prim_path,
            name=name,
            load_config=load_config,
        )

    def _post_load(self):
        # run super first
        super()._post_load()

        # Make sure we are in GPU pipeline if we are using ClothPrim
        assert og.sim.device != "cpu", f"Cannot use cloth object {self.name} with CPU device!"

        # Can we do this also using the Cloth API, in initialize?
        self._mass_api = (
            lazy.pxr.UsdPhysics.MassAPI(self._prim)
            if self._prim.HasAPI(lazy.pxr.UsdPhysics.MassAPI)
            else lazy.pxr.UsdPhysics.MassAPI.Apply(self._prim)
        )

        # Possibly set the mass / density
        if "mass" in self._load_config and self._load_config["mass"] is not None:
            self.mass = self._load_config["mass"]

        # Clothify this prim, which is assumed to be a mesh
        self.cloth_system.clothify_mesh_prim(mesh_prim=self._prim, remesh=self._load_config.get("remesh", True))

        # Track generated particle count. This is the only time we use the USD API.
        self._n_particles = len(self._prim.GetAttribute("points").Get())

        # Load the cloth prim view
        self._cloth_prim_view = lazy.omni.isaac.core.prims.ClothPrimView(self.prim_path)

        # # Sample mesh keypoints / keyvalues and sanity check the AABB of these subsampled points vs. the actual points
        # success = False
        # for i in range(10):
        #     self._keypoint_idx, self._keyface_idx = sample_mesh_keypoints(
        #         mesh_prim=self._prim,
        #         n_keypoints=m.N_CLOTH_KEYPOINTS,
        #         n_keyfaces=m.N_CLOTH_KEYFACES,
        #         seed=i,
        #     )

        #     keypoint_positions = positions[self._keypoint_idx]
        #     keypoint_aabb = keypoint_positions.min(dim=0).values, keypoint_positions.max(dim=0).values
        #     true_aabb = positions.min(dim=0).values, positions.max(dim=0).values
        #     overlap_x = th.max(
        #         th.min(true_aabb[1][0], keypoint_aabb[1][0]) - th.max(true_aabb[0][0], keypoint_aabb[0][0]),
        #         th.tensor(0),
        #     )
        #     overlap_y = th.max(
        #         th.min(true_aabb[1][1], keypoint_aabb[1][1]) - th.max(true_aabb[0][1], keypoint_aabb[0][1]),
        #         th.tensor(0),
        #     )
        #     overlap_z = th.max(
        #         th.min(true_aabb[1][2], keypoint_aabb[1][2]) - th.max(true_aabb[0][2], keypoint_aabb[0][2]),
        #         th.tensor(0),
        #     )
        #     overlap_vol = overlap_x * overlap_y * overlap_z
        #     true_vol = th.prod(true_aabb[1] - true_aabb[0])
        #     if true_vol == 0.0 or (overlap_vol / true_vol > m.KEYPOINT_COVERAGE_THRESHOLD).item():
        #         success = True
        #         break
        # assert success, f"Did not adequately subsample keypoints for cloth {self.name}!"

        # # Compute centroid particle idx based on AABB
        # aabb_min, aabb_max = th.min(positions, dim=0).values, th.max(positions, dim=0).values
        # aabb_center = (aabb_min + aabb_max) / 2.0
        # dists = th.norm(positions - aabb_center.reshape(1, 3), dim=-1)
        # self._centroid_idx = th.argmin(dists)

<<<<<<< HEAD
    def _initialize(self):
        super()._initialize()

        # Update the handles so that we can access particles
        self.update_handles()

        # TODO (eric): hacky way to get cloth rendering to work (otherwise, there exist some rendering artifacts).
        self._prim.CreateAttribute("primvars:isVolume", lazy.pxr.Sdf.ValueTypeNames.Bool, False).Set(True)
        self._prim.GetAttribute("primvars:isVolume").Set(False)

=======
>>>>>>> 8085108e
        # Store the default position of the points in the local frame
        self._default_positions = get_particle_positions_in_frame(
            *self.get_position_orientation(), self.scale, self.compute_particle_positions()
        )

    @property
    def visual_aabb(self):
        return self.aabb

    @property
    def visual_aabb_extent(self):
        return self.aabb_extent

    @property
    def visual_aabb_center(self):
        return self.aabb_center

    @property
    def cloth_system(self):
        return self.scene.get_system("cloth")

    @property
    def n_particles(self):
        """
        Returns:
            int: Number of particles owned by this cloth prim
        """
        return self._n_particles

    @property
    def kinematic_only(self):
        """
        Returns:
            bool: Whether this object is a kinematic-only object. For ClothPrim, always return False.
        """
        return False

    def compute_particle_positions(self, idxs=None):
        """
        Compute individual particle positions for this cloth prim

        Args:
            idxs (n-array or None): If set, will only calculate the requested indexed particle state

        Returns:
            th.tensor: (N, 3) numpy array, where each of the N particles' positions are expressed in (x,y,z)
                cartesian coordinates relative to the world frame
        """
        all_particle_positions = self._cloth_prim_view.get_world_positions(clone=False)[0, :, :]
        return all_particle_positions[: self._n_particles] if idxs is None else all_particle_positions[idxs]

    def set_particle_positions(self, positions, idxs=None):
        """
        Sets individual particle positions for this cloth prim

        Args:
            positions (n-array): (N, 3) numpy array, where each of the N particles' positions are expressed in (x,y,z)
                cartesian coordinates relative to the world frame
            idxs (n-array or None): If set, will only set the requested indexed particle state
        """
        n_expected = self._n_particles if idxs is None else len(idxs)
        assert (
            len(positions) == n_expected
        ), f"Got mismatch in particle setting size: {len(positions)}, vs. number of expected particles {n_expected}!"

        # First, get the particle positions.
        cur_pos = self._cloth_prim_view.get_world_positions()

        # Then apply the new positions at the appropriate indices
        cur_pos[0, idxs] = positions

        # Then set to that position
        self._cloth_prim_view.set_world_positions(cur_pos)

    @property
    def keypoint_idx(self):
        """
        Returns:
            n-array: (N,) array specifying the keypoint particle IDs
        """
        return self._keypoint_idx

    @property
    def keyface_idx(self):
        """
        Returns:
            n-array: (N,) array specifying the keyface IDs
        """
        return self._keyface_idx

    @property
    def faces(self):
        """
        Grabs particle indexes defining each of the faces for this cloth prim

        Returns:
             th.tensor: (N, 3) numpy array, where each of the N faces are defined by the 3 particle indices
                corresponding to that face's vertices
        """
        return th.tensor(self.get_attribute("faceVertexIndices")).reshape(-1, 3)

    @property
    def keyfaces(self):
        """
        Grabs particle indexes defining each of the keyfaces for this cloth prim.
        Total number of keyfaces is m.N_CLOTH_KEYFACES

        Returns:
             th.tensor: (N, 3) numpy array, where each of the N keyfaces are defined by the 3 particle indices
                corresponding to that face's vertices
        """
        return self.faces[self._keyface_idx]

    @property
    def keypoint_particle_positions(self):
        """
        Grabs individual keypoint particle positions for this cloth prim.
        Total number of keypoints is m.N_CLOTH_KEYPOINTS

        Returns:
            th.tensor: (N, 3) numpy array, where each of the N keypoint particles' positions are expressed in (x,y,z)
                cartesian coordinates relative to the world frame
        """
        return self.compute_particle_positions(idxs=self._keypoint_idx)

    @property
    def centroid_particle_position(self):
        """
        Grabs the individual particle that was pre-computed to be the closest to the centroid of this cloth prim.

        Returns:
            th.tensor: centroid particle's (x,y,z) cartesian coordinates relative to the world frame
        """
        return self.compute_particle_positions(idxs=[self._centroid_idx])

    @property
    def particle_velocities(self):
        """
        Grabs individual particle velocities for this cloth prim

        Returns:
            th.tensor: (N, 3) numpy array, where each of the N particles' velocities are expressed in (x,y,z)
                cartesian coordinates with respect to the world frame.
        """
        # the velocities attribute is w.r.t the world frame already
        return th.tensor(self.get_attribute(attr="velocities"))

    @particle_velocities.setter
    def particle_velocities(self, vel):
        """
        Set the particle velocities of this cloth

        Args:
            th.tensor: (N, 3) numpy array, where each of the N particles' velocities are expressed in (x,y,z)
                cartesian coordinates with respect to the world frame
        """
        assert (
            vel.shape[0] == self._n_particles
        ), f"Got mismatch in particle setting size: {vel.shape[0]}, vs. number of particles {self._n_particles}!"

        # the velocities attribute is w.r.t the world frame already
        self.set_attribute(attr="velocities", val=lazy.pxr.Vt.Vec3fArray(vel.tolist()))

    def compute_face_normals(self, face_ids=None):
        """
        Grabs individual face normals for this cloth prim

        Args:
            face_ids (None or n-array): If specified, list of face IDs whose corresponding normals should be computed
                If None, all faces will be used

        Returns:
            th.tensor: (N, 3) numpy array, where each of the N faces' normals are expressed in (x,y,z)
                cartesian coordinates with respect to the world frame.
        """
        faces = self.faces if face_ids is None else self.faces[face_ids]
        points = self.compute_particle_positions(idxs=faces.flatten()).reshape(-1, 3, 3)
        return self.compute_face_normals_from_particle_positions(positions=points)

    def compute_face_normals_from_particle_positions(self, positions):
        """
        Grabs individual face normals for this cloth prim

        Args:
            positions (n-array): (N, 3, 3) array specifying the per-face particle positions

        Returns:
            th.tensor: (N, 3) numpy array, where each of the N faces' normals are expressed in (x,y,z)
                cartesian coordinates with respect to the world frame.
        """
        # Shape [F, 3]
        v1 = positions[:, 2, :] - positions[:, 0, :]
        v2 = positions[:, 1, :] - positions[:, 0, :]
        normals = th.linalg.cross(v1, v2)
        return normals / th.norm(normals, dim=1).reshape(-1, 1)

    def contact_list(self, keypoints_only=True):
        """
        Get list of all current contacts with this cloth body

        Args:
            keypoints_only (bool): If True, will only check contact with this cloth's keypoints

        Returns:
            list of CsRawData: raw contact info for this cloth body
        """
        contacts = []

        def report_hit(hit):
            contacts.append(
                CsRawData(
                    time=0.0,  # dummy value
                    dt=0.0,  # dummy value
                    body0=self.prim_path,
                    body1=hit.rigid_body,
                    position=pos,
                    normal=th.zeros(3),  # dummy value
                    impulse=th.zeros(3),  # dummy value
                )
            )
            return True

        positions = self.keypoint_particle_positions if keypoints_only else self.compute_particle_positions()
        for pos in positions:
            og.sim.psqi.overlap_sphere(self.cloth_system.particle_contact_offset, pos.tolist(), report_hit, False)

        return contacts

    def update_handles(self):
        assert og.sim._physics_sim_view._backend is not None, "Physics sim backend not initialized!"
        self._cloth_prim_view.initialize(og.sim.physics_sim_view)
        assert self._n_particles <= self._cloth_prim_view.max_particles_per_cloth, (
            f"Got more particles than the maximum allowed for this cloth! Got {self._n_particles}, max is "
            f"{self._cloth_prim_view.max_particles_per_cloth}!"
        )

    @property
    def volume(self):
        mesh = mesh_prim_to_trimesh_mesh(self.prim, include_normals=False, include_texcoord=False, world_frame=True)
        return mesh.volume if mesh.is_volume else mesh.convex_hull.volume

    @volume.setter
    def volume(self, volume):
        raise NotImplementedError("Cannot set volume directly for a link!")

    @property
    def mass(self):
        """
        Returns:
            float: mass of the rigid body in kg.
        """
        # We have to read the mass directly in the cloth prim
        return self._mass_api.GetMassAttr().Get()

    @mass.setter
    def mass(self, mass):
        """
        Args:
            mass (float): mass of the rigid body in kg.
        """
        # We have to set the mass directly in the cloth prim
        self._mass_api.GetMassAttr().Set(mass)

    @property
    def density(self):
        raise NotImplementedError("Cannot get density for ClothPrim")

    @density.setter
    def density(self, density):
        raise NotImplementedError("Cannot set density for ClothPrim")

    @property
    def body_name(self):
        """
        Returns:
            str: Name of this body
        """
        return self.prim_path.split("/")[-1]

    def get_linear_velocity(self):
        """
        Returns:
            th.tensor: current average linear velocity of the particles of the cloth prim. Shape (3,).
        """
        return vtarray_to_torch(self._prim.GetAttribute("velocities").Get()).mean(dim=0)

    def get_angular_velocity(self):
        """
        Returns:
            th.tensor: zero vector as a placeholder because a cloth prim doesn't have an angular velocity. Shape (3,).
        """
        return th.zeros(3)

    def set_linear_velocity(self, velocity):
        """
        Sets the linear velocity of all the particles of the cloth prim.

        Args:
            velocity (th.tensor): linear velocity to set all the particles of the cloth prim to. Shape (3,).
        """
        vel = self.particle_velocities
        vel[:] = velocity
        self.particle_velocities = vel

    def set_angular_velocity(self, velocity):
        """
        Simply returns because a cloth prim doesn't have an angular velocity

        Args:
            velocity (th.tensor): linear velocity to set all the particles of the cloth prim to. Shape (3,).
        """
        return

    def wake(self):
        # TODO (eric): Just a pass through for now.
        return

    @property
    def bend_stiffness(self):
        """
        Returns:
            float: spring bend stiffness of the particle system
        """
        return self.get_attribute("physxAutoParticleCloth:springBendStiffness")

    @bend_stiffness.setter
    def bend_stiffness(self, bend_stiffness):
        """
        Args:
            bend_stiffness (float): spring bend stiffness of the particle system
        """
        self.set_attribute("physxAutoParticleCloth:springBendStiffness", bend_stiffness)

    @property
    def damping(self):
        """
        Returns:
            float: spring damping of the particle system
        """
        return self.get_attribute("physxAutoParticleCloth:springDamping")

    @damping.setter
    def damping(self, damping):
        """
        Args:
            damping (float): spring damping of the particle system
        """
        self.set_attribute("physxAutoParticleCloth:springDamping", damping)

    @property
    def shear_stiffness(self):
        """
        Returns:
            float: spring shear_stiffness of the particle system
        """
        return self.get_attribute("physxAutoParticleCloth:springShearStiffness")

    @shear_stiffness.setter
    def shear_stiffness(self, shear_stiffness):
        """
        Args:
            shear_stiffness (float): spring shear_stiffness of the particle system
        """
        self.set_attribute("physxAutoParticleCloth:springShearStiffness", shear_stiffness)

    @property
    def stretch_stiffness(self):
        """
        Returns:
            float: spring stretch_stiffness of the particle system
        """
        return self.get_attribute("physxAutoParticleCloth:springStretchStiffness")

    @stretch_stiffness.setter
    def stretch_stiffness(self, stretch_stiffness):
        """
        Args:
            stretch_stiffness (float): spring stretch_stiffness of the particle system
        """
        self.set_attribute("physxAutoParticleCloth:springStretchStiffness", stretch_stiffness)

    @property
    def particle_group(self):
        """
        Returns:
            int: Particle group this instancer belongs to
        """
        return self.get_attribute(attr="physxParticle:particleGroup")

    @particle_group.setter
    def particle_group(self, group):
        """
        Args:
            group (int): Particle group this instancer belongs to
        """
        self.set_attribute(attr="physxParticle:particleGroup", val=group)

    def _dump_state(self):
        # Run super first
        state = super()._dump_state()
        state["particle_group"] = self.particle_group
        state["n_particles"] = self.n_particles
        state["particle_positions"] = self.compute_particle_positions().cpu()
        state["particle_velocities"] = self.particle_velocities
        return state

    def _load_state(self, state):
        # Run super first
        super()._load_state(state=state)
        # Sanity check the identification number and particle group
        assert self.particle_group == state["particle_group"], (
            f"Got mismatch in particle group for this cloth "
            f"when loading state! Should be: {self.particle_group}, got: {state['particle_group']}."
        )

        # Set values appropriately
        self._n_particles = state["n_particles"]
        # Make sure the loaded state is a numpy array, it could have been accidentally casted into a list during
        # JSON-serialization
        self.particle_velocities = (
            th.tensor(state["particle_velocities"])
            if not isinstance(state["particle_velocities"], th.Tensor)
            else state["particle_velocities"]
        )
        self.set_particle_positions(positions=state["particle_positions"])

    def serialize(self, state):
        # Run super first
        state_flat = super().serialize(state=state)

        return th.cat(
            [
                state_flat,
                th.tensor([state["particle_group"], state["n_particles"]], dtype=th.float32),
                state["particle_positions"].reshape(-1),
                state["particle_velocities"].reshape(-1),
            ]
        )

    def deserialize(self, state):
        # Run super first
        state_dict, idx = super().deserialize(state=state)

        particle_group = int(state[idx])
        n_particles = int(state[idx + 1])

        # Sanity check the identification number
        assert self.particle_group == particle_group, (
            f"Got mismatch in particle group for this particle "
            f"instancer when deserializing state! Should be: {self.particle_group}, got: {particle_group}."
        )

        # De-compress from 1D array
        state_dict["particle_group"] = particle_group
        state_dict["n_particles"] = n_particles

        # Process remaining keys and reshape automatically
        keys = ("particle_positions", "particle_velocities")
        sizes = ((n_particles, 3), (n_particles, 3))

        idx += 2
        for key, size in zip(keys, sizes):
            length = math.prod(size)
            state_dict[key] = state[idx : idx + length].reshape(size)
            idx += length

        return state_dict, idx

    def reset(self):
        """
        Reset the points to their default positions in the local frame, and also zeroes out velocities
        """
        if self.initialized:
            self.set_particle_positions(
                get_particle_positions_from_frame(*self.get_position_orientation(), self.scale, self._default_positions)
            )
            self.particle_velocities = th.zeros((self._n_particles, 3))<|MERGE_RESOLUTION|>--- conflicted
+++ resolved
@@ -17,11 +17,8 @@
 import omnigibson.utils.transform_utils as T
 from omnigibson.macros import create_module_macros, gm
 from omnigibson.prims.geom_prim import GeomPrim
-<<<<<<< HEAD
 from omnigibson.utils.geometry_utils import get_particle_positions_from_frame, get_particle_positions_in_frame
-=======
 from omnigibson.utils.numpy_utils import vtarray_to_torch
->>>>>>> 8085108e
 from omnigibson.utils.sim_utils import CsRawData
 from omnigibson.utils.usd_utils import array_to_vtarray, mesh_prim_to_trimesh_mesh, sample_mesh_keypoints
 
@@ -140,23 +137,10 @@
         # dists = th.norm(positions - aabb_center.reshape(1, 3), dim=-1)
         # self._centroid_idx = th.argmin(dists)
 
-<<<<<<< HEAD
-    def _initialize(self):
-        super()._initialize()
-
-        # Update the handles so that we can access particles
-        self.update_handles()
-
-        # TODO (eric): hacky way to get cloth rendering to work (otherwise, there exist some rendering artifacts).
-        self._prim.CreateAttribute("primvars:isVolume", lazy.pxr.Sdf.ValueTypeNames.Bool, False).Set(True)
-        self._prim.GetAttribute("primvars:isVolume").Set(False)
-
-=======
->>>>>>> 8085108e
         # Store the default position of the points in the local frame
-        self._default_positions = get_particle_positions_in_frame(
-            *self.get_position_orientation(), self.scale, self.compute_particle_positions()
-        )
+        # self._default_positions = get_particle_positions_in_frame(
+        #     *self.get_position_orientation(), self.scale, self.compute_particle_positions()
+        # )
 
     @property
     def visual_aabb(self):
