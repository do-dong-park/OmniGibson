--- conflicted
+++ resolved
@@ -214,13 +214,8 @@
 
                     volume, com = get_mesh_volume_and_com(mesh_prim)
                     # We need to transform the volume and CoM from the mesh's local frame to the link's local frame
-<<<<<<< HEAD
                     local_pos, local_orn = mesh.get_position_orientation(frame="parent")
-                    vols.append(volume * np.prod(mesh.scale))
-=======
-                    local_pos, local_orn = mesh.get_local_pose()
                     vols.append(volume * th.prod(mesh.scale))
->>>>>>> 0d897a86
                     coms.append(T.quat2mat(local_orn) @ (com * mesh.scale) + local_pos)
                     # If the ratio between the max extent and min radius is too large (i.e. shape too oblong), use
                     # boundingCube approximation for the underlying collision approximation for GPU compatibility
@@ -343,13 +338,12 @@
         # Invalidate kinematic-only object pose caches when new pose is set
         if self.kinematic_only:
             self.clear_kinematic_only_cache()
-<<<<<<< HEAD
-
-        position = np.asarray(position)[None, :]
-        assert np.isclose(
-            np.linalg.norm(orientation), 1, atol=1e-3
+
+        position = th.asarray(position)[None, :]
+        assert math.isclose(
+            th.norm(orientation).item(), 1, abs_tol=1e-3
         ), f"{self.prim_path} desired orientation {orientation} is not a unit quaternion."
-        orientation = np.asarray(orientation)[None, [3, 0, 1, 2]]
+        orientation = th.asarray(orientation)[None, [3, 0, 1, 2]]
 
         if frame == "world" or frame == "scene":
             self._rigid_prim_view.set_world_poses(positions=position, orientations=orientation)
@@ -358,65 +352,33 @@
 
         PoseAPI.invalidate()
 
-    def get_position_orientation(self, frame: Literal["world", "scene", "parent"] = "world"):
+    def get_position_orientation(self, frame: Literal["world", "scene", "parent"] = "world", clone=True):
         """
         Gets prim's pose with respect to the specified frame.
 
         Args:
             frame (Literal): frame to get the pose with respect to. Default to world. parent frame
             get position relative to the object parent. scene frame get position relative to the scene.
+            clone (bool): Whether to clone the internal buffer or not when grabbing data
 
         Returns:
             2-tuple:
-                - 3-array: (x,y,z) position in the specified frame
-                - 4-array: (x,y,z,w) quaternion orientation in the specified frame
-        """
-=======
-        if position is not None:
-            position = th.asarray(position)[None, :]
-        if orientation is not None:
-            assert math.isclose(
-                th.norm(orientation), 1, abs_tol=1e-3
-            ), f"{self.prim_path} desired orientation {orientation} is not a unit quaternion."
-            orientation = th.asarray(orientation)[None, [3, 0, 1, 2]]
-        self._rigid_prim_view.set_world_poses(positions=position, orientations=orientation)
-        PoseAPI.invalidate()
-
-    def get_position_orientation(self, clone=True):
-        """
-        Gets prim's pose with respect to the world's frame.
-
-        Args:
-            clone (bool): Whether to clone the internal buffer or not when grabbing data
-
-        Returns:
-            2-tuple:
-                - 3-array: (x,y,z) position in the world frame
-                - 4-array: (x,y,z,w) quaternion orientation in the world frame
-        """
-        # Return cached pose if we're kinematic-only
-        if self.kinematic_only and self._kinematic_world_pose_cache is not None:
-            return self._kinematic_world_pose_cache
-
-        pos, ori = self._rigid_prim_view.get_world_poses(clone=clone)
-
-        # Make sure we have a valid orientation
-        assert -1e-3 < (th.sum(ori * ori) - 1) < 1e-3, f"{self.prim_path} orientation {ori} is not a unit quaternion."
->>>>>>> 0d897a86
+                - th.Tensor: (x,y,z) position in the specified frame
+                - th.Tensor: (x,y,z,w) quaternion orientation in the specified frame
+        """
 
         assert frame in ["world", "parent", "scene"], f"Invalid frame '{frame}'. Must be 'world', 'parent', or 'scene'."
 
-<<<<<<< HEAD
         if frame == "world" or frame == "scene":
             if self.kinematic_only and frame == "world" and self._kinematic_world_pose_cache is not None:
                 return self._kinematic_world_pose_cache
             elif self.kinematic_only and frame == "scene" and self._kinematic_scene_pose_cache is not None:
                 return self._kinematic_scene_pose_cache
 
-            positions, orientations = self._rigid_prim_view.get_world_poses()
-
-            assert np.isclose(
-                np.linalg.norm(orientations), 1, atol=1e-3
+            positions, orientations = self._rigid_prim_view.get_world_poses(clone=clone)
+
+            assert math.isclose(
+                th.norm(orientations).item(), 1, abs_tol=1e-3
             ), f"{self.prim_path} orientation {orientations} is not a unit quaternion."
 
             position = positions[0]
@@ -445,9 +407,7 @@
             if self.scene is None:
                 raise ValueError("Cannot transform position and orientation relative to scene without a scene")
             else:
-                position, orientation = T.relative_pose_transform(
-                    position, orientation, *self.scene.prim.get_position_orientation()
-                )
+                position, orientation = T.mat2pose(self.scene.pose_inv @ T.pose2mat((position, orientation)))
 
             if self.kinematic_only:
                 self._kinematic_scene_pose_cache = (position, orientation)
@@ -460,18 +420,6 @@
             'set_local_pose is deprecated and will be removed in a future release. Use set_position_orientation(position=position, orientation=orientation, frame="parent") instead'
         )
         return self.set_position_orientation(position=position, orientation=orientation, frame="parent")
-=======
-    def set_local_pose(self, position=None, orientation=None):
-        # Invalidate kinematic-only object pose caches when new pose is set
-        if self.kinematic_only:
-            self.clear_kinematic_only_cache()
-        if position is not None:
-            position = th.asarray(position)[None, :]
-        if orientation is not None:
-            orientation = th.asarray(orientation)[None, [3, 0, 1, 2]]
-        self._rigid_prim_view.set_local_poses(position, orientation)
-        PoseAPI.invalidate()
->>>>>>> 0d897a86
 
     def get_local_pose(self):
 
