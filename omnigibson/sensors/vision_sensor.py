--- conflicted
+++ resolved
@@ -319,17 +319,9 @@
         Preprocess the semantic labels to feed into the remapper.
 
         Args:
-<<<<<<< HEAD
-            img (th.tensor): Semantic segmentation image to remap
             id_to_labels (dict): Dictionary of semantic IDs to class labels
         Returns:
-            th.tensor: Remapped semantic segmentation image
-            dict: Corrected id_to_labels dictionary
-=======
-            id_to_labels (dict): Dictionary of semantic IDs to class labels
-        Returns:
             dict: Preprocessed dictionary of semantic IDs to class labels
->>>>>>> f5fd1a15
         """
         replicator_mapping = {}
         for key, val in id_to_labels.items():
