import numpy as np

from omnigibson.macros import create_module_macros
from omnigibson.controllers import IsGraspingState, ControlType, GripperController
from omnigibson.utils.python_utils import assert_valid_key
import omnigibson.utils.transform_utils as T

VALID_MODES = {
    "binary",
    "ternary",
    "smooth",
    "smooth_delta"
    "independent",
}


# Create settings for this module
m = create_module_macros(module_path=__file__)

# is_grasping heuristics parameters
m.POS_TOLERANCE = 0.002  # arbitrary heuristic
m.VEL_TOLERANCE = 0.01  # arbitrary heuristic


class MultiFingerGripperController(GripperController):
    """
    Controller class for multi finger gripper control. This either interprets an input as a binary
    command (open / close), continuous command (open / close with scaled velocities), or per-joint continuous command

    Each controller step consists of the following:
        1. Clip + Scale inputted command according to @command_input_limits and @command_output_limits
        2a. Convert command into gripper joint control signals
        2b. Clips the resulting control by the motor limits
    """

    def __init__(
        self,
        control_freq,
        motor_type,
        control_limits,
        dof_idx,
        command_input_limits="default",
        command_output_limits="default",
        inverted=False,
        mode="binary",
        open_qpos=None,
        closed_qpos=None,
        limit_tolerance=0.001,
    ):
        """
        Args:
            control_freq (int): controller loop frequency
            motor_type (str): type of motor being controlled, one of {position, velocity, effort}
            control_limits (Dict[str, Tuple[Array[float], Array[float]]]): The min/max limits to the outputted
                control signal. Should specify per-dof type limits, i.e.:

                "position": [[min], [max]]
                "velocity": [[min], [max]]
                "effort": [[min], [max]]
                "has_limit": [...bool...]

                Values outside of this range will be clipped, if the corresponding joint index in has_limit is True.
            dof_idx (Array[int]): specific dof indices controlled by this robot. Used for inferring
                controller-relevant values during control computations
            command_input_limits (None or "default" or Tuple[float, float] or Tuple[Array[float], Array[float]]):
                if set, is the min/max acceptable inputted command. Values outside this range will be clipped.
                If None, no clipping will be used. If "default", range will be set to (-1, 1)
            command_output_limits (None or "default" or Tuple[float, float] or Tuple[Array[float], Array[float]]):
                if set, is the min/max scaled command. If both this value and @command_input_limits is not None,
                then all inputted command values will be scaled from the input range to the output range.
                If either is None, no scaling will be used. If "default", then this range will automatically be set
                to the @control_limits entry corresponding to self.control_type
            inverted (bool): whether or not the command direction (grasp is negative) and the control direction are
                inverted, e.g. to grasp you need to move the joint in the positive direction.
            mode (str): mode for this controller. Valid options are:

                "binary": 1D command, if preprocessed value > 0 is interpreted as an max open
                    (send max pos / vel / tor signal), otherwise send max close control signals
                "ternary": 1D command, if preprocessed value > 0.33 is interpreted as an max open
                    (send max pos / vel / tor signal), < 0.33 as max close control, and otherwise stay
                    still
                "smooth": 1D command, sends symmetric signal to both finger joints equal to the preprocessed commands
                "smooth_delta": 1D command, sends symmetric signal to both finger joints equal to the preprocessed commands
                    adding the command on top of the existing value
                "independent": 2D command, sends independent signals to each finger joint equal to the preprocessed command

            open_qpos (None or Array[float]): If specified, the joint positions representing a fully-opened gripper.
                This is to allow representing the open state as a partially opened gripper, rather than the full
                opened gripper. If None, will simply use the native joint limits of the gripper joints. Only relevant
                if using @mode=binary and @motor_type=position
            closed_qpos (None or Array[float]): If specified, the joint positions representing a fully-closed gripper.
                This is to allow representing the closed state as a partially closed gripper, rather than the full
                closed gripper. If None, will simply use the native joint limits of the gripper joints. Only relevant
                if using @mode=binary and @motor_type=position
            limit_tolerance (float): sets the tolerance from the joint limit ends, below which controls will be zeroed
                out if the control is using velocity or torque control
        """
        # Store arguments
        assert_valid_key(key=motor_type.lower(), valid_keys=ControlType.VALID_TYPES_STR, name="motor_type")
        self._motor_type = motor_type.lower()
        assert_valid_key(key=mode, valid_keys=VALID_MODES, name="mode for multi finger gripper")
        self._inverted = inverted
        self._mode = mode
        self._limit_tolerance = limit_tolerance
        self._open_qpos = open_qpos if open_qpos is None else np.array(open_qpos)
        self._closed_qpos = closed_qpos if closed_qpos is None else np.array(closed_qpos)

        # Create other args to be filled in at runtime
        self._is_grasping = IsGraspingState.FALSE

        # If we're using binary signal, we override the command output limits
        if mode == "binary" or mode == "ternary":
            command_output_limits = (-1.0, 1.0)

        # When in delta mode, it doesn't make sense to infer output range using the joint limits (since that's an
        # absolute range and our values are relative). So reject the default mode option in that case.
        assert not (
            mode == "smooth_delta" and command_output_limits == "default"
        ), "Cannot use 'default' command output limits in delta commands mode of JointController. Try None instead."


        # Run super init
        super().__init__(
            control_freq=control_freq,
            control_limits=control_limits,
            dof_idx=dof_idx,
            command_input_limits=command_input_limits,
            command_output_limits=command_output_limits,
        )

    def reset(self):
        # Call super first
        super().reset()

        # reset grasping state
        self._is_grasping = IsGraspingState.FALSE

    def _preprocess_command(self, command):
        # We extend this method to make sure command is always 2D
        if self._mode != "independent":
            command = (
                np.array([command] * self.command_dim)
                if type(command) in {int, float}
                else np.array([command[0]] * self.command_dim)
            )

        # Flip the command if the direction is inverted.
        if self._inverted:
            command = self._command_input_limits[1] - (command - self._command_input_limits[0])

        # Return from super method
        return super()._preprocess_command(command=command)

    def _update_goal(self, command, control_dict):
        # Directly store command as the goal
        return dict(target=command)

    def compute_control(self, goal_dict, control_dict):
        """
        Converts the (already preprocessed) inputted @command into deployable (non-clipped!) gripper
        joint control signal

        Args:
            goal_dict (Dict[str, Any]): dictionary that should include any relevant keyword-mapped
                goals necessary for controller computation. Must include the following keys:
                    target: desired gripper target
            control_dict (Dict[str, Any]): dictionary that should include any relevant keyword-mapped
                states necessary for controller computation. Must include the following keys:
                    joint_position: Array of current joint positions
                    joint_velocity: Array of current joint velocities

        Returns:
            Array[float]: outputted (non-clipped!) control signal to deploy
        """
        target = goal_dict["target"]
        joint_pos = control_dict["joint_position"][self.dof_idx]
        
        # Choose what to do based on control mode
        if self._mode == "binary":
            # Use max control signal
<<<<<<< HEAD
            u = (
                self._control_limits[ControlType.get_type(self._motor_type)][1][self.dof_idx]
                if target[0] >= 0.0
                else self._control_limits[ControlType.get_type(self._motor_type)][0][self.dof_idx]
            )

        elif self._mode == "ternary":
            if target[0] > 0.33:
                u = self._control_limits[ControlType.get_type(self._motor_type)][1][self.dof_idx]
            elif target[0] < -0.33:
                u = self._control_limits[ControlType.get_type(self._motor_type)][0][self.dof_idx]
            else:
                u = control_dict["joint_{}".format(self._motor_type)][self.dof_idx]

        # If we're using delta commands, add this value
        elif self._mode == "smooth_delta":
            # Compute the base value for the command.
            base_value = control_dict["joint_{}".format(self._motor_type)][self.dof_idx]

            # Apply the command to the base value.
            u = base_value + target[0]

        # Otherwise, control is simply the command itself        
=======
            if target[0] >= 0.0:
                u = (
                    self._control_limits[ControlType.get_type(self._motor_type)][1][self.dof_idx]
                    if self._open_qpos is None
                    else self._open_qpos
                )
            else:
                u = (
                    self._control_limits[ControlType.get_type(self._motor_type)][0][self.dof_idx]
                    if self._closed_qpos is None
                    else self._closed_qpos
                )
>>>>>>> 2ad0d8dd
        else:
            # Use continuous signal
            u = target

        # If we're near the joint limits and we're using velocity / torque control, we zero out the action
        if self._motor_type in {"velocity", "torque"}:
            violate_upper_limit = (
                joint_pos > self._control_limits[ControlType.POSITION][1][self.dof_idx] - self._limit_tolerance
            )
            violate_lower_limit = (
                joint_pos < self._control_limits[ControlType.POSITION][0][self.dof_idx] + self._limit_tolerance
            )
            violation = np.logical_or(violate_upper_limit * (u > 0), violate_lower_limit * (u < 0))
            u *= ~violation

        # Update whether we're grasping or not
        self._update_grasping_state(control_dict=control_dict)

        # Return control
        return u

    def _update_grasping_state(self, control_dict):
        """
        Updates internal inferred grasping state of the gripper being controlled by this gripper controller

        Args:
            control_dict (dict): dictionary that should include any relevant keyword-mapped
                states necessary for controller computation. Must include the following keys:

                    joint_position: Array of current joint positions
                    joint_velocity: Array of current joint velocities
        """
        # Calculate grasping state based on mode of this controller

        # Independent mode of MultiFingerGripperController does not have any good heuristics to determine is_grasping
        if self._mode == "independent":
            is_grasping = IsGraspingState.UNKNOWN

        # No control has been issued before -- we assume not grasping
        elif self._control is None:
            is_grasping = IsGraspingState.FALSE

        else:
            assert m.POS_TOLERANCE > self._limit_tolerance, (
                "Joint position tolerance for is_grasping heuristics checking is smaller than or equal to the "
                "gripper controller's tolerance of zero-ing out velocities, which makes the heuristics invalid."
            )

            finger_pos = control_dict["joint_position"][self.dof_idx]

            # For joint position control, if the desired positions are the same as the current positions, is_grasping unknown
            if self._motor_type == "position" and np.mean(np.abs(finger_pos - self._control)) < m.POS_TOLERANCE:
                is_grasping = IsGraspingState.UNKNOWN

            # For joint velocity / torque control, if the desired velocities / torques are zeros, is_grasping unknown
            elif self._motor_type in {"velocity", "torque"} and np.mean(np.abs(self._control)) < m.VEL_TOLERANCE:
                is_grasping = IsGraspingState.UNKNOWN

            # Otherwise, the last control signal intends to "move" the gripper
            else:
                finger_vel = control_dict["joint_velocity"][self.dof_idx]
                min_pos = self._control_limits[ControlType.POSITION][0][self.dof_idx]
                max_pos = self._control_limits[ControlType.POSITION][1][self.dof_idx]

                # Make sure we don't have any invalid values (i.e.: fingers should be within the limits)
                assert np.all((min_pos <= finger_pos) * (finger_pos <= max_pos)), (
                    f"Got invalid finger joint positions when checking for grasp! "
                    f"min: {min_pos}, max: {max_pos}, finger_pos: {finger_pos}"
                )

                # Check distance from both ends of the joint limits
                dist_from_lower_limit = finger_pos - min_pos
                dist_from_upper_limit = max_pos - finger_pos

                # If the joint positions are not near the joint limits with some tolerance (m.POS_TOLERANCE)
                valid_grasp_pos = (
                    np.mean(dist_from_lower_limit) > m.POS_TOLERANCE
                    and np.mean(dist_from_upper_limit) > m.POS_TOLERANCE
                )

                # And the joint velocities are close to zero with some tolerance (m.VEL_TOLERANCE)
                valid_grasp_vel = np.all(np.abs(finger_vel) < m.VEL_TOLERANCE)

                # Then the gripper is grasping something, which stops the gripper from reaching its desired state
                is_grasping = IsGraspingState.TRUE if valid_grasp_pos and valid_grasp_vel else IsGraspingState.FALSE

        # Store calculated state
        self._is_grasping = is_grasping

    def compute_no_op_goal(self, control_dict):
        # Just use a zero vector
        return dict(target=np.zeros(self.command_dim))

    def _get_goal_shapes(self):
        return dict(target=(self.command_dim,))

    def is_grasping(self):
        # Return cached value
        return self._is_grasping

    @property
    def control_type(self):
        return ControlType.get_type(type_str=self._motor_type)

    @property
    def command_dim(self):
        return len(self.dof_idx) if self._mode == "independent" else 1<|MERGE_RESOLUTION|>--- conflicted
+++ resolved
@@ -178,31 +178,6 @@
         # Choose what to do based on control mode
         if self._mode == "binary":
             # Use max control signal
-<<<<<<< HEAD
-            u = (
-                self._control_limits[ControlType.get_type(self._motor_type)][1][self.dof_idx]
-                if target[0] >= 0.0
-                else self._control_limits[ControlType.get_type(self._motor_type)][0][self.dof_idx]
-            )
-
-        elif self._mode == "ternary":
-            if target[0] > 0.33:
-                u = self._control_limits[ControlType.get_type(self._motor_type)][1][self.dof_idx]
-            elif target[0] < -0.33:
-                u = self._control_limits[ControlType.get_type(self._motor_type)][0][self.dof_idx]
-            else:
-                u = control_dict["joint_{}".format(self._motor_type)][self.dof_idx]
-
-        # If we're using delta commands, add this value
-        elif self._mode == "smooth_delta":
-            # Compute the base value for the command.
-            base_value = control_dict["joint_{}".format(self._motor_type)][self.dof_idx]
-
-            # Apply the command to the base value.
-            u = base_value + target[0]
-
-        # Otherwise, control is simply the command itself        
-=======
             if target[0] >= 0.0:
                 u = (
                     self._control_limits[ControlType.get_type(self._motor_type)][1][self.dof_idx]
@@ -215,7 +190,6 @@
                     if self._closed_qpos is None
                     else self._closed_qpos
                 )
->>>>>>> 2ad0d8dd
         else:
             # Use continuous signal
             u = target
