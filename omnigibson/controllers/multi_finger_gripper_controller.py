import numpy as np

from omnigibson.macros import create_module_macros
from omnigibson.controllers import IsGraspingState, ControlType, GripperController
from omnigibson.utils.python_utils import assert_valid_key
import omnigibson.utils.transform_utils as T

VALID_MODES = {
    "binary",
    "ternary",
    "smooth",
    "smooth_delta" "independent",
}


# Create settings for this module
m = create_module_macros(module_path=__file__)

# is_grasping heuristics parameters
m.POS_TOLERANCE = 0.002  # arbitrary heuristic
m.VEL_TOLERANCE = 0.01  # arbitrary heuristic


class MultiFingerGripperController(GripperController):
    """
    Controller class for multi finger gripper control. This either interprets an input as a binary
    command (open / close), continuous command (open / close with scaled velocities), or per-joint continuous command

    Each controller step consists of the following:
        1. Clip + Scale inputted command according to @command_input_limits and @command_output_limits
        2a. Convert command into gripper joint control signals
        2b. Clips the resulting control by the motor limits
    """

    def __init__(
        self,
        control_freq,
        motor_type,
        control_limits,
        dof_idx,
        command_input_limits="default",
        command_output_limits="default",
        inverted=False,
        mode="binary",
        open_qpos=None,
        closed_qpos=None,
        limit_tolerance=0.001,
    ):
        """
        Args:
            control_freq (int): controller loop frequency
            motor_type (str): type of motor being controlled, one of {position, velocity, effort}
            control_limits (Dict[str, Tuple[Array[float], Array[float]]]): The min/max limits to the outputted
                control signal. Should specify per-dof type limits, i.e.:

                "position": [[min], [max]]
                "velocity": [[min], [max]]
                "effort": [[min], [max]]
                "has_limit": [...bool...]

                Values outside of this range will be clipped, if the corresponding joint index in has_limit is True.
            dof_idx (Array[int]): specific dof indices controlled by this robot. Used for inferring
                controller-relevant values during control computations
            command_input_limits (None or "default" or Tuple[float, float] or Tuple[Array[float], Array[float]]):
                if set, is the min/max acceptable inputted command. Values outside this range will be clipped.
                If None, no clipping will be used. If "default", range will be set to (-1, 1)
            command_output_limits (None or "default" or Tuple[float, float] or Tuple[Array[float], Array[float]]):
                if set, is the min/max scaled command. If both this value and @command_input_limits is not None,
                then all inputted command values will be scaled from the input range to the output range.
                If either is None, no scaling will be used. If "default", then this range will automatically be set
                to the @control_limits entry corresponding to self.control_type
            inverted (bool): whether or not the command direction (grasp is negative) and the control direction are
                inverted, e.g. to grasp you need to move the joint in the positive direction.
            mode (str): mode for this controller. Valid options are:

                "binary": 1D command, if preprocessed value > 0 is interpreted as an max open
                    (send max pos / vel / tor signal), otherwise send max close control signals
                "ternary": 1D command, if preprocessed value > 0.33 is interpreted as an max open
                    (send max pos / vel / tor signal), < 0.33 as max close control, and otherwise stay
                    still
                "smooth": 1D command, sends symmetric signal to both finger joints equal to the preprocessed commands
                "smooth_delta": 1D command, sends symmetric signal to both finger joints equal to the preprocessed commands
                    adding the command on top of the existing value
                "independent": 2D command, sends independent signals to each finger joint equal to the preprocessed command

            open_qpos (None or Array[float]): If specified, the joint positions representing a fully-opened gripper.
                This is to allow representing the open state as a partially opened gripper, rather than the full
                opened gripper. If None, will simply use the native joint limits of the gripper joints. Only relevant
                if using @mode=binary and @motor_type=position
            closed_qpos (None or Array[float]): If specified, the joint positions representing a fully-closed gripper.
                This is to allow representing the closed state as a partially closed gripper, rather than the full
                closed gripper. If None, will simply use the native joint limits of the gripper joints. Only relevant
                if using @mode=binary and @motor_type=position
            limit_tolerance (float): sets the tolerance from the joint limit ends, below which controls will be zeroed
                out if the control is using velocity or torque control
        """
        # Store arguments
        assert_valid_key(key=motor_type.lower(), valid_keys=ControlType.VALID_TYPES_STR, name="motor_type")
        self._motor_type = motor_type.lower()
        assert_valid_key(key=mode, valid_keys=VALID_MODES, name="mode for multi finger gripper")
        self._inverted = inverted
        self._mode = mode
        self._limit_tolerance = limit_tolerance
        self._open_qpos = open_qpos if open_qpos is None else np.array(open_qpos)
        self._closed_qpos = closed_qpos if closed_qpos is None else np.array(closed_qpos)

        # Create other args to be filled in at runtime
        self._is_grasping = IsGraspingState.FALSE

        # If we're using binary signal, we override the command output limits
        if mode == "binary" or mode == "ternary":
            command_output_limits = (-1.0, 1.0)

        # When in delta mode, it doesn't make sense to infer output range using the joint limits (since that's an
        # absolute range and our values are relative). So reject the default mode option in that case.
        assert not (
            mode == "smooth_delta" and command_output_limits == "default"
        ), "Cannot use 'default' command output limits in delta commands mode of JointController. Try None instead."

        # Run super init
        super().__init__(
            control_freq=control_freq,
            control_limits=control_limits,
            dof_idx=dof_idx,
            command_input_limits=command_input_limits,
            command_output_limits=command_output_limits,
        )

    def reset(self):
        # Call super first
        super().reset()

        # reset grasping state
        self._is_grasping = IsGraspingState.FALSE

    def _preprocess_command(self, command):
        # We extend this method to make sure command is always 2D
        if self._mode != "independent":
            command = (
                np.array([command] * self.command_dim)
                if type(command) in {int, float}
                else np.array([command[0]] * self.command_dim)
            )

        # Flip the command if the direction is inverted.
        if self._inverted:
            command = self._command_input_limits[1] - (command - self._command_input_limits[0])

        # Return from super method
        return super()._preprocess_command(command=command)

    def _update_goal(self, command, control_dict):
        # Directly store command as the goal
        return dict(target=command)

    def compute_control(self, goal_dict, control_dict):
        """
        Converts the (already preprocessed) inputted @command into deployable (non-clipped!) gripper
        joint control signal

        Args:
            goal_dict (Dict[str, Any]): dictionary that should include any relevant keyword-mapped
                goals necessary for controller computation. Must include the following keys:
                    target: desired gripper target
            control_dict (Dict[str, Any]): dictionary that should include any relevant keyword-mapped
                states necessary for controller computation. Must include the following keys:
                    joint_position: Array of current joint positions
                    joint_velocity: Array of current joint velocities

        Returns:
            Array[float]: outputted (non-clipped!) control signal to deploy
        """
        target = goal_dict["target"]
        joint_pos = control_dict["joint_position"][self.dof_idx]
<<<<<<< HEAD
=======

>>>>>>> 67a5afa5
        # Choose what to do based on control mode
        if self._mode == "binary":
            # Use max control signal
            if target[0] >= 0.0:
                u = (
                    self._control_limits[ControlType.get_type(self._motor_type)][1][self.dof_idx]
                    if self._open_qpos is None
                    else self._open_qpos
                )
            else:
                u = (
                    self._control_limits[ControlType.get_type(self._motor_type)][0][self.dof_idx]
                    if self._closed_qpos is None
                    else self._closed_qpos
                )
        else:
            # Use continuous signal
            u = target

        # If we're near the joint limits and we're using velocity / torque control, we zero out the action
        if self._motor_type in {"velocity", "torque"}:
            violate_upper_limit = (
                joint_pos > self._control_limits[ControlType.POSITION][1][self.dof_idx] - self._limit_tolerance
            )
            violate_lower_limit = (
                joint_pos < self._control_limits[ControlType.POSITION][0][self.dof_idx] + self._limit_tolerance
            )
            violation = np.logical_or(violate_upper_limit * (u > 0), violate_lower_limit * (u < 0))
            u *= ~violation

        # Update whether we're grasping or not
        self._update_grasping_state(control_dict=control_dict)

        # Return control
        return u

    def _update_grasping_state(self, control_dict):
        """
        Updates internal inferred grasping state of the gripper being controlled by this gripper controller

        Args:
            control_dict (dict): dictionary that should include any relevant keyword-mapped
                states necessary for controller computation. Must include the following keys:

                    joint_position: Array of current joint positions
                    joint_velocity: Array of current joint velocities
        """
        # Calculate grasping state based on mode of this controller

        # Independent mode of MultiFingerGripperController does not have any good heuristics to determine is_grasping
        if self._mode == "independent":
            is_grasping = IsGraspingState.UNKNOWN

        # No control has been issued before -- we assume not grasping
        elif self._control is None:
            is_grasping = IsGraspingState.FALSE

        else:
            assert m.POS_TOLERANCE > self._limit_tolerance, (
                "Joint position tolerance for is_grasping heuristics checking is smaller than or equal to the "
                "gripper controller's tolerance of zero-ing out velocities, which makes the heuristics invalid."
            )

            finger_pos = control_dict["joint_position"][self.dof_idx]

            # For joint position control, if the desired positions are the same as the current positions, is_grasping unknown
            if self._motor_type == "position" and np.mean(np.abs(finger_pos - self._control)) < m.POS_TOLERANCE:
                is_grasping = IsGraspingState.UNKNOWN

            # For joint velocity / torque control, if the desired velocities / torques are zeros, is_grasping unknown
            elif self._motor_type in {"velocity", "torque"} and np.mean(np.abs(self._control)) < m.VEL_TOLERANCE:
                is_grasping = IsGraspingState.UNKNOWN

            # Otherwise, the last control signal intends to "move" the gripper
            else:
                finger_vel = control_dict["joint_velocity"][self.dof_idx]
                min_pos = self._control_limits[ControlType.POSITION][0][self.dof_idx]
                max_pos = self._control_limits[ControlType.POSITION][1][self.dof_idx]

                # Make sure we don't have any invalid values (i.e.: fingers should be within the limits)
                assert np.all((min_pos <= finger_pos) * (finger_pos <= max_pos)), (
                    f"Got invalid finger joint positions when checking for grasp! "
                    f"min: {min_pos}, max: {max_pos}, finger_pos: {finger_pos}"
                )

                # Check distance from both ends of the joint limits
                dist_from_lower_limit = finger_pos - min_pos
                dist_from_upper_limit = max_pos - finger_pos

                # If the joint positions are not near the joint limits with some tolerance (m.POS_TOLERANCE)
                valid_grasp_pos = (
                    np.mean(dist_from_lower_limit) > m.POS_TOLERANCE
                    and np.mean(dist_from_upper_limit) > m.POS_TOLERANCE
                )

                # And the joint velocities are close to zero with some tolerance (m.VEL_TOLERANCE)
                valid_grasp_vel = np.all(np.abs(finger_vel) < m.VEL_TOLERANCE)

                # Then the gripper is grasping something, which stops the gripper from reaching its desired state
                is_grasping = IsGraspingState.TRUE if valid_grasp_pos and valid_grasp_vel else IsGraspingState.FALSE

        # Store calculated state
        self._is_grasping = is_grasping

    def compute_no_op_goal(self, control_dict):
        # Just use a zero vector
        return dict(target=np.zeros(self.command_dim))

    def _get_goal_shapes(self):
        return dict(target=(self.command_dim,))

    def is_grasping(self):
        # Return cached value
        return self._is_grasping

    @property
    def control_type(self):
        return ControlType.get_type(type_str=self._motor_type)

    @property
    def command_dim(self):
        return len(self.dof_idx) if self._mode == "independent" else 1<|MERGE_RESOLUTION|>--- conflicted
+++ resolved
@@ -172,10 +172,6 @@
         """
         target = goal_dict["target"]
         joint_pos = control_dict["joint_position"][self.dof_idx]
-<<<<<<< HEAD
-=======
-
->>>>>>> 67a5afa5
         # Choose what to do based on control mode
         if self._mode == "binary":
             # Use max control signal
