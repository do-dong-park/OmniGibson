--- conflicted
+++ resolved
@@ -354,11 +354,7 @@
                 log.warning(f"System {system_name} is not supported without GPU dynamics! Skipping...")
 
         # Position the scene prim initially at a z offset to avoid collision
-<<<<<<< HEAD
-        self._scene_prim.set_position_orientation(position=[0, 0, initial_scene_prim_z_offset if self.idx != 0 else 0])
-=======
-        self._scene_prim.set_position(th.tensor([0, 0, initial_scene_prim_z_offset if self.idx != 0 else 0]))
->>>>>>> 0d897a86
+        self._scene_prim.set_position_orientation(position=th.tensor([0, 0, initial_scene_prim_z_offset if self.idx != 0 else 0]))
 
         # Now load the objects with their own logic
         for obj_name, obj in self._init_objs.items():
@@ -367,8 +363,7 @@
             # Set the init pose accordingly
             obj.set_position_orientation(
                 position=self._init_state[obj_name]["root_link"]["pos"],
-                orientation=self._init_state[obj_name]["root_link"]["ori"],
-                frame="scene",
+                orientation=self._init_state[obj_name]["root_link"]["ori"]
             )
 
         # Position the scene prim based on the last scene's right edge
@@ -455,6 +450,7 @@
 
         # Cache this scene's pose
         self._pose = T.pose2mat(self._scene_prim.get_position_orientation())
+        assert self._pose is not None
         self._pose_inv = th.linalg.inv_ex(self._pose).inverse
 
         if gm.ENABLE_TRANSITION_RULES:
@@ -707,6 +703,7 @@
         self._scene_prim.set_position_orientation(position, orientation)
         # Update the cached pose and inverse pose
         self._pose = T.pose2mat(self.get_position_orientation())
+        assert self._pose is not None
         self._pose_inv = th.linalg.inv_ex(self._pose).inverse
 
     @property
