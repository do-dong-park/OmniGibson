import random

from omnigibson.macros import create_module_macros
from omnigibson.object_states.object_state_base import BooleanStateMixin, AbsoluteObjectState
from omnigibson.utils.constants import JointType
from omnigibson.utils.ui_utils import create_module_logger

# Create module logger
log = create_module_logger(module_name=__name__)

# Create settings for this module
m = create_module_macros(module_path=__file__)

# Joint position threshold before a joint is considered open.
# Should be a number in the range [0, 1] which will be transformed
# to a position in the joint's min-max range.
m.JOINT_THRESHOLD_BY_TYPE = {
    JointType.JOINT_REVOLUTE: 0.05,
    JointType.JOINT_PRISMATIC: 0.05,
}
m.OPEN_SAMPLING_ATTEMPTS = 5

m.METADATA_FIELD = "openable_joint_ids"
m.BOTH_SIDES_METADATA_FIELD = "openable_both_sides"


def _compute_joint_threshold(joint, joint_direction):
    """
    Computes the joint threshold for opening and closing

    Args:
        joint (JointPrim): Joint to calculate threshold for
        joint_direction (int): If 1, assumes opening direction is positive angle change. Otherwise,
            assumes opening direction is negative angle change.

    Returns:
        3-tuple:

            - float: Joint value at which closed <--> open
            - float: Extreme joint value for being opened
            - float: Extreme joint value for being closed
    """
    global m
    # Convert fractional threshold to actual joint position.
    f = m.JOINT_THRESHOLD_BY_TYPE[joint.joint_type]
    closed_end = joint.lower_limit if joint_direction == 1 else joint.upper_limit
    open_end = joint.upper_limit if joint_direction == 1 else joint.lower_limit
    threshold = (1 - f) * closed_end + f * open_end
    return threshold, open_end, closed_end


def _is_in_range(position, threshold, range_end):
    """
    Calculates whether a joint's position @position is in its opening / closing range

    Args:
        position (float): Joint value
        threshold (float): Joint value at which closed <--> open
        range_end (float): Extreme joint value for being opened / closed

    Returns:
        bool: Whether the joint position is past @threshold in the direction of @range_end
    """
    # Note that we are unable to do an actual range check here because the joint positions can actually go
    # slightly further than the denoted joint limits.
    return position > threshold if range_end > threshold else position < threshold


def _get_relevant_joints(obj):
    """
    Grabs the relevant joints for object @obj

    Args:
        obj (StatefulObject): Object to grab relevant joints for

    Returns:
        3-tuple:
            - bool: If True, check open/closed state for objects whose joints can switch positions
            - list of JointPrim: Relevant joints for determining whether @obj is open or closed
            - list of int: Joint directions for each corresponding relevant joint
    """
    global m

    default_both_sides = False
    default_relevant_joints = list(obj.joints.values())
    # 1 means the open direction corresponds to positive joint angle change and -1 means the opposite
    default_joint_directions = [1] * len(default_relevant_joints)

    if not hasattr(obj, "metadata"):
        log.debug("No openable joint metadata found for object %s" % obj.name)
        return default_both_sides, default_relevant_joints, default_joint_directions

    # Get joint IDs and names from metadata annotation. If not, return default values.
    if m.METADATA_FIELD not in obj.metadata or len(obj.metadata[m.METADATA_FIELD]) == 0:
        log.debug(f"No openable joint metadata found for object {obj.name}")
        return default_both_sides, default_relevant_joints, default_joint_directions

    both_sides = obj.metadata[m.BOTH_SIDES_METADATA_FIELD] if m.BOTH_SIDES_METADATA_FIELD in obj.metadata else False
    joint_metadata = obj.metadata[m.METADATA_FIELD].items()

    # The joint metadata is in the format of [(joint_id, joint_name), ...] for legacy annotations and
    # [(joint_id, joint_name, joint_direction), ...] for direction-annotated objects.
    joint_names = [m[1] for m in joint_metadata]
    joint_directions = [m[2] if len(m) > 2 else 1 for m in joint_metadata]

    relevant_joints = []
    for key in joint_names:
        assert key in obj.joints, f"Unexpected joint name from Open metadata for object {obj.name}: {key}"
        relevant_joints.append(obj.joints[key])

    assert all(joint.joint_type in m.JOINT_THRESHOLD_BY_TYPE.keys() for joint in relevant_joints)

    return both_sides, relevant_joints, joint_directions


class Open(AbsoluteObjectState, BooleanStateMixin):
    def __init__(self, obj):
        self.relevant_joints_info = None

        # Run super method
        super().__init__(obj=obj)

    def _initialize(self):
        # Run super first
        super()._initialize()

        # Check the metadata info to get relevant joints information
        self.relevant_joints_info = _get_relevant_joints(self.obj)
        assert self.relevant_joints_info[1], f"No relevant joints for Open state found for object {self.obj.name}"

    @classmethod
    def is_compatible(cls, obj, **kwargs):
        # Run super first
        compatible, reason = super().is_compatible(obj, **kwargs)
        if not compatible:
            return compatible, reason

        # Check whether this object has any openable joints
        return (True, None) if obj.n_joints > 0 else \
            (False, f"No relevant joints for Open state found for object {obj.name}")
<<<<<<< HEAD
=======

    @classmethod
    def is_compatible_asset(cls, prim, **kwargs):
        # Run super first
        compatible, reason = super().is_compatible_asset(prim, **kwargs)
        if not compatible:
            return compatible, reason

        def _find_articulated_joints(prim):
            for child in prim.GetChildren():
                child_type = child.GetTypeName().lower()
                if "joint" in child_type and "fixed" not in child_type:
                    return True
                for gchild in child.GetChildren():
                    gchild_type = gchild.GetTypeName().lower()
                    if "joint" in gchild_type and "fixed" not in gchild_type:
                        return True
            return False

        # Check whether this object has any openable joints
        return (True, None) if _find_articulated_joints(prim=prim) else \
            (False, f"No relevant joints for Open state found for asset prim {prim.GetName()}")
>>>>>>> ac8113e2

    def _get_value(self):
        both_sides, relevant_joints, joint_directions = self.relevant_joints_info
        if not relevant_joints:
            return False

        # The "sides" variable is used to check open/closed state for objects whose joints can switch
        # positions. These objects are annotated with the both_sides annotation and the idea is that switching
        # the directions of *all* of the joints results in a similarly valid checkable state. As a result, to check
        # each "side", we multiply *all* of the joint directions with the coefficient belonging to that side, which
        # may be 1 or -1.
        sides = [1, -1] if both_sides else [1]

        sides_openness = []
        for side in sides:
            # Compute a boolean openness state for each joint by comparing positions to thresholds.
            joint_thresholds = (
                _compute_joint_threshold(joint, joint_direction * side)
                for joint, joint_direction in zip(relevant_joints, joint_directions)
            )
            joint_positions = [joint.get_state()[0] for joint in relevant_joints]
            joint_openness = (
                _is_in_range(position, threshold, open_end)
                for position, (threshold, open_end, closed_end) in zip(joint_positions, joint_thresholds)
            )

            # Looking from this side, the object is open if any of its joints is open.
            sides_openness.append(any(joint_openness))

        # The object is open only if it's open from all of its sides.
        return all(sides_openness)

    def _set_value(self, new_value, fully=False):
        """
        Set the openness state, either to a random joint position satisfying the new value, or fully open/closed.

        @param new_value: bool value for the openness state of the object.
        @param fully: whether the object should be fully opened/closed (e.g. all relevant joints to 0/1).
        @return: bool indicating setter success. Failure may happen due to unannotated objects.
        """
        both_sides, relevant_joints, joint_directions = self.relevant_joints_info
        if not relevant_joints:
            return False

        # The "sides" variable is used to check open/closed state for objects whose joints can switch
        # positions. These objects are annotated with the both_sides annotation and the idea is that switching
        # the directions of *all* of the joints results in a similarly valid checkable state. We want our object to be
        # open from *both* of the two sides, and I was too lazy to implement the logic for this without rejection
        # sampling, so that's what we do.
        # TODO: Implement a sampling method that's guaranteed to be correct, ditch the rejection method.
        sides = [1, -1] if both_sides else [1]

        for _ in range(m.OPEN_SAMPLING_ATTEMPTS):
            side = random.choice(sides)

            # All joints are relevant if we are closing, but if we are opening let's sample a subset.
            if new_value and not fully:
                num_to_open = random.randint(1, len(relevant_joints))
                relevant_joints = random.sample(relevant_joints, num_to_open)

            # Go through the relevant joints & set random positions.
            for joint, joint_direction in zip(relevant_joints, joint_directions):
                threshold, open_end, closed_end = _compute_joint_threshold(joint, joint_direction * side)

                # Get the range
                if new_value:
                    joint_range = (threshold, open_end)
                else:
                    joint_range = (threshold, closed_end)

                if fully:
                    joint_pos = joint_range[1]
                else:
                    # Convert the range to the format numpy accepts.
                    low = min(joint_range)
                    high = max(joint_range)

                    # Sample a position.
                    joint_pos = random.uniform(low, high)

                # Save sampled position.
                joint.set_pos(joint_pos)

            # If we succeeded, return now.
            if self._get_value() == new_value:
                return True

        # We exhausted our attempts and could not find a working sample.
        return False

    # We don't need to load / save anything since the joints are saved elsewhere<|MERGE_RESOLUTION|>--- conflicted
+++ resolved
@@ -138,8 +138,6 @@
         # Check whether this object has any openable joints
         return (True, None) if obj.n_joints > 0 else \
             (False, f"No relevant joints for Open state found for object {obj.name}")
-<<<<<<< HEAD
-=======
 
     @classmethod
     def is_compatible_asset(cls, prim, **kwargs):
@@ -162,7 +160,6 @@
         # Check whether this object has any openable joints
         return (True, None) if _find_articulated_joints(prim=prim) else \
             (False, f"No relevant joints for Open state found for asset prim {prim.GetName()}")
->>>>>>> ac8113e2
 
     def _get_value(self):
         both_sides, relevant_joints, joint_directions = self.relevant_joints_info
