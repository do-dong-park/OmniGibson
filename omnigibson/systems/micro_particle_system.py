import uuid
import omnigibson as og
import omnigibson.lazy as lazy
from omnigibson.macros import gm, create_module_macros
from omnigibson.prims.prim_base import BasePrim
from omnigibson.prims.geom_prim import VisualGeomPrim
from omnigibson.prims.material_prim import MaterialPrim
from omnigibson.systems.system_base import BaseSystem, PhysicalParticleSystem, REGISTERED_SYSTEMS
from omnigibson.utils.geometry_utils import generate_points_in_volume_checker_function
from omnigibson.utils.python_utils import classproperty, assert_valid_key, subclass_factory, snake_case_to_camel_case
from omnigibson.utils.sampling_utils import sample_cuboid_on_object_full_grid_topdown
from omnigibson.utils.usd_utils import mesh_prim_to_trimesh_mesh, PoseAPI
from omnigibson.utils.physx_utils import create_physx_particle_system, create_physx_particleset_pointinstancer
from omnigibson.utils.ui_utils import disclaimer, create_module_logger

from pathlib import Path
import os
import tempfile
import datetime
import trimesh
import pymeshlab
import numpy as np
from collections import defaultdict

# Create module logger
log = create_module_logger(module_name=__name__)

# Create settings for this module
m = create_module_macros(module_path=__file__)


# TODO: Tune these default values!
# TODO (eric): figure out whether one offset can fit all
m.MAX_CLOTH_PARTICLES = 20000  # Comes from a limitation in physx - do not increase
m.CLOTH_PARTICLE_CONTACT_OFFSET = 0.0075
m.CLOTH_REMESHING_ERROR_THRESHOLD = 0.05
m.CLOTH_STRETCH_STIFFNESS = 10000.0
m.CLOTH_BEND_STIFFNESS = 200.0
m.CLOTH_SHEAR_STIFFNESS = 100.0
m.CLOTH_DAMPING = 0.2
m.CLOTH_FRICTION = 0.4
m.CLOTH_DRAG = 0.001
m.CLOTH_LIFT = 0.003


def set_carb_settings_for_fluid_isosurface():
    """
    Sets relevant rendering settings in the carb settings in order to use isosurface effectively
    """
    # Settings for Isosurface
    isregistry = lazy.carb.settings.acquire_settings_interface()
    # disable grid and lights
    dOptions = isregistry.get_as_int("persistent/app/viewport/displayOptions")
    dOptions &= ~(1 << 6 | 1 << 8)
    isregistry.set_int("persistent/app/viewport/displayOptions", dOptions)
    isregistry.set_bool(lazy.omni.physx.bindings._physx.SETTING_UPDATE_TO_USD, True)
    isregistry.set_int(lazy.omni.physx.bindings._physx.SETTING_NUM_THREADS, 8)
    isregistry.set_bool(lazy.omni.physx.bindings._physx.SETTING_UPDATE_VELOCITIES_TO_USD, True)
    isregistry.set_bool(lazy.omni.physx.bindings._physx.SETTING_UPDATE_PARTICLES_TO_USD, True)     # TODO: Why does setting this value --> True result in no isosurface being rendered?
    isregistry.set_int("persistent/simulation/minFrameRate", 60)
    isregistry.set_bool("rtx-defaults/pathtracing/lightcache/cached/enabled", False)
    isregistry.set_bool("rtx-defaults/pathtracing/cached/enabled", False)
    isregistry.set_int("rtx-defaults/pathtracing/fireflyFilter/maxIntensityPerSample", 10000)
    isregistry.set_int("rtx-defaults/pathtracing/fireflyFilter/maxIntensityPerSampleDiffuse", 50000)
    isregistry.set_float("rtx-defaults/pathtracing/optixDenoiser/blendFactor", 0.09)
    isregistry.set_int("rtx-defaults/pathtracing/aa/op", 2)
    isregistry.set_int("rtx-defaults/pathtracing/maxBounces", 32)
    isregistry.set_int("rtx-defaults/pathtracing/maxSpecularAndTransmissionBounces", 16)
    isregistry.set_int("rtx-defaults/post/dlss/execMode", 1)
    isregistry.set_int("rtx-defaults/translucency/maxRefractionBounces", 12)


class PhysxParticleInstancer(BasePrim):
    """
    Simple class that wraps the raw omniverse point instancer prim and provides convenience functions for
    particle access
    """
    def __init__(self, prim_path, name, idn):
        """
        Args:
            prim_path (str): prim path of the Prim to encapsulate or create.
            name (str): Name for the object. Names need to be unique per scene.
            idn (int): Unique identification number to assign to this particle instancer. This is used to
                deterministically reproduce individual particle instancer states dynamically, even if we
                delete / add additional ones at runtime during simulation.
        """
        # Store inputs
        self._idn = idn

        # Run super method directly
        super().__init__(prim_path=prim_path, name=name)

        self._parent_prim = BasePrim(prim_path=self.prim.GetParent().GetPath().pathString, name=f"{name}_parent")

    def _load(self):
        # We raise an error, this should NOT be created from scratch
        raise NotImplementedError("PhysxPointInstancer should NOT be loaded via this class! Should be created before.")

    def remove(self):
        super().remove()
        self._parent_prim.remove()

    def add_particles(
            self,
            positions,
            velocities=None,
            orientations=None,
            scales=None,
            prototype_indices=None,
    ):
        """
        Adds particles to this particle instancer.

        positions (np.array): (n_particles, 3) shaped array specifying per-particle (x,y,z) positions.
        velocities (None or np.array): (n_particles, 3) shaped array specifying per-particle (x,y,z) velocities.
            If not specified, all will be set to 0
        orientations (None or np.array): (n_particles, 4) shaped array specifying per-particle (x,y,z,w) quaternion
            orientations. If not specified, all will be set to canonical orientation (0, 0, 0, 1)
        scales (None or np.array): (n_particles, 3) shaped array specifying per-particle (x,y,z) scales.
            If not specified, will be scale [1, 1, 1] by default
        prototype_indices (None or list of int): If specified, should specify which prototype should be used for
            each particle. If None, will use all 0s (i.e.: the first prototype created)
        """
        n_new_particles = len(positions)

        velocities = np.zeros((n_new_particles, 3)) if velocities is None else velocities
        if orientations is None:
            orientations = np.zeros((n_new_particles, 4))
            orientations[:, -1] = 1.0
        scales = np.ones((n_new_particles, 3)) * np.ones((1, 3)) if scales is None else scales
        prototype_indices = np.zeros(n_new_particles, dtype=int) if prototype_indices is None else prototype_indices

        self.particle_positions = np.vstack([self.particle_positions, positions])
        self.particle_velocities = np.vstack([self.particle_velocities, velocities])
        self.particle_orientations = np.vstack([self.particle_orientations, orientations])
        self.particle_scales = np.vstack([self.particle_scales, scales])
        self.particle_prototype_ids = np.hstack([self.particle_prototype_ids, prototype_indices])

    def remove_particles(self, idxs):
        """
        Remove particles from this instancer, specified by their indices @idxs in the data array

        Args:
            idxs (list or np.array of int): IDs corresponding to the indices of specific particles to remove from this
                instancer
        """
        if len(idxs) > 0:
            # Remove all requested indices and write to all the internal data arrays
            self.particle_positions = np.delete(self.particle_positions, idxs, axis=0)
            self.particle_velocities = np.delete(self.particle_velocities, idxs, axis=0)
            self.particle_orientations = np.delete(self.particle_orientations, idxs, axis=0)
            self.particle_scales = np.delete(self.particle_scales, idxs, axis=0)
            self.particle_prototype_ids = np.delete(self.particle_prototype_ids, idxs, axis=0)

    def remove_all_particles(self):
        self.remove_particles(idxs=np.arange(self.n_particles))

    @property
    def n_particles(self):
        """
        Returns:
            int: Number of particles owned by this instancer
        """
        return len(self.particle_positions)

    @property
    def idn(self):
        """
        Returns:
            int: Identification number of this particle instancer
        """
        return self._idn

    @property
    def particle_group(self):
        """
        Returns:
            int: Particle group this instancer belongs to
        """
        return self.get_attribute(attr="physxParticle:particleGroup")

    @particle_group.setter
    def particle_group(self, group):
        """
        Args:
            group (int): Particle group this instancer belongs to
        """
        self.set_attribute(attr="physxParticle:particleGroup", val=group)

    @property
    def particle_positions(self):
        """
        Returns:
            np.array: (N, 3) numpy array, where each of the N particles' positions are expressed in (x,y,z)
                cartesian coordinates relative to this instancer's parent prim
        """
        return np.array(self.get_attribute(attr="positions"))

    @particle_positions.setter
    def particle_positions(self, pos):
        """
        Set the particle positions for this instancer

        Args:
            np.array: (N, 3) numpy array, where each of the N particles' desired positions are expressed in (x,y,z)
                cartesian coordinates relative to this instancer's parent prim
        """
        self.set_attribute(attr="positions", val=lazy.pxr.Vt.Vec3fArray.FromNumpy(pos.astype(float)))

    @property
    def particle_orientations(self):
        """
        Returns:
            np.array: (N, 4) numpy array, where each of the N particles' orientations are expressed in (x,y,z,w)
                quaternion coordinates relative to this instancer's parent prim
        """
        return np.array(self.get_attribute(attr="orientations"))

    @particle_orientations.setter
    def particle_orientations(self, quat):
        """
        Set the particle positions for this instancer

        Args:
            np.array: (N, 4) numpy array, where each of the N particles' desired orientations are expressed in (x,y,z,w)
                quaternion coordinates relative to this instancer's parent prim
        """
        assert quat.shape[0] == self.n_particles, \
            f"Got mismatch in particle setting size: {quat.shape[0]}, vs. number of particles {self.n_particles}!"
        # If the number of particles is nonzero, swap w position, since Quath takes (w,x,y,z)
        quat = quat.astype(float)
        if self.n_particles > 0:
            quat = quat[:, [3, 0, 1, 2]]
        self.set_attribute(attr="orientations", val=lazy.pxr.Vt.QuathArray.FromNumpy(quat))

    @property
    def particle_velocities(self):
        """
        Returns:
            np.array: (N, 3) numpy array, where each of the N particles' velocities are expressed in (x,y,z)
                cartesian coordinates relative to this instancer's parent prim
        """
        return np.array(self.get_attribute(attr="velocities"))

    @particle_velocities.setter
    def particle_velocities(self, vel):
        """
        Set the particle velocities for this instancer

        Args:
            np.array: (N, 3) numpy array, where each of the N particles' desired velocities are expressed in (x,y,z)
                cartesian coordinates relative to this instancer's parent prim
        """
        assert vel.shape[0] == self.n_particles, \
            f"Got mismatch in particle setting size: {vel.shape[0]}, vs. number of particles {self.n_particles}!"
        self.set_attribute(attr="velocities", val=lazy.pxr.Vt.Vec3fArray.FromNumpy(vel.astype(float)))

    @property
    def particle_scales(self):
        """
        Returns:
            np.array: (N, 3) numpy array, where each of the N particles' scales are expressed in (x,y,z)
                cartesian coordinates relative to this instancer's parent prim
        """
        return np.array(self.get_attribute(attr="scales"))

    @particle_scales.setter
    def particle_scales(self, scales):
        """
        Set the particle scales for this instancer

        Args:
            np.array: (N, 3) numpy array, where each of the N particles' desired scales are expressed in (x,y,z)
                cartesian coordinates relative to this instancer's parent prim
        """
        assert scales.shape[0] == self.n_particles, \
            f"Got mismatch in particle setting size: {scales.shape[0]}, vs. number of particles {self.n_particles}!"
        self.set_attribute(attr="scales", val=lazy.pxr.Vt.Vec3fArray.FromNumpy(scales.astype(float)))

    @property
    def particle_prototype_ids(self):
        """
        Returns:
            np.array: (N,) numpy array, where each of the N particles' prototype_id (i.e.: which prototype is being used
                for that particle)
        """
        return np.array(self.get_attribute(attr="protoIndices"))

    @particle_prototype_ids.setter
    def particle_prototype_ids(self, prototype_ids):
        """
        Set the particle prototype_ids for this instancer

        Args:
            np.array: (N,) numpy array, where each of the N particles' desired prototype_id
                (i.e.: which prototype is being used for that particle)
        """
        assert prototype_ids.shape[0] == self.n_particles, \
            f"Got mismatch in particle setting size: {prototype_ids.shape[0]}, vs. number of particles {self.n_particles}!"
        self.set_attribute(attr="protoIndices", val=prototype_ids.astype(np.int32))

    @property
    def state_size(self):
        # idn (1), particle_group (1), and the corresponding states for each particle
        # N * (pos (3) + vel (3) + orn (4) + scale (3) + prototype_id (1))
<<<<<<< HEAD
        return 2 + self.n_particles * 14
=======
        return 3 + self.n_particles * 14
>>>>>>> 8105c2a8

    def _dump_state(self):
        return dict(
            idn=self._idn,
            particle_group=self.particle_group,
<<<<<<< HEAD
=======
            n_particles=self.n_particles,
>>>>>>> 8105c2a8
            particle_positions=self.particle_positions,
            particle_velocities=self.particle_velocities,
            particle_orientations=self.particle_orientations,
            particle_scales=self.particle_scales,
            particle_prototype_ids=self.particle_prototype_ids,
        )

    def _load_state(self, state):
        # Sanity check the identification number and particle group
        assert self._idn == state["idn"], f"Got mismatch in identification number for this particle instancer when " \
            f"loading state! Should be: {self._idn}, got: {state['idn']}."
        assert self.particle_group == state["particle_group"], f"Got mismatch in particle group for this particle " \
            f"instancer when loading state! Should be: {self.particle_group}, got: {state['particle_group']}."

        # Set values appropriately
        keys = ("particle_positions", "particle_velocities", "particle_orientations", "particle_scales", "particle_prototype_ids")
        for key in keys:
            # Make sure the loaded state is a numpy array, it could have been accidentally casted into a list during
            # JSON-serialization
            val = np.array(state[key]) if not isinstance(state[key], np.ndarray) else state[key]
            setattr(self, key, val)

    def _serialize(self, state):
        # Compress into a 1D array
         return np.concatenate([
             [state["idn"], state["particle_group"]],
             state["particle_positions"].reshape(-1),
             state["particle_velocities"].reshape(-1),
             state["particle_orientations"].reshape(-1),
             state["particle_scales"].reshape(-1),
             state["particle_prototype_ids"],
         ]).astype(float)

    def _deserialize(self, state):
        # Sanity check the identification number
        assert self._idn == state[0], f"Got mismatch in identification number for this particle instancer when " \
            f"deserializing state! Should be: {self._idn}, got: {state[0]}."
        assert self.particle_group == state[1], f"Got mismatch in particle group for this particle " \
            f"instancer when deserializing state! Should be: {self.particle_group}, got: {state[1]}."

        # De-compress from 1D array
        state_dict = dict(
            idn=int(state[0]),
            particle_group=int(state[1]),
        )

        # Process remaining keys and reshape automatically
        keys = ("particle_positions", "particle_velocities", "particle_orientations", "particle_scales", "particle_prototype_ids")
        sizes = ((n_particles, 3), (n_particles, 3), (n_particles, 4), (n_particles, 3), (n_particles,))

        idx = 2
        for key, size in zip(keys, sizes):
            length = np.product(size)
            state_dict[key] = state[idx: idx + length].reshape(size)
            idx += length

        return state_dict, idx


class MicroParticleSystem(BaseSystem):
    """
    Global system for modeling "micro" level particles, e.g.: water, seeds, cloth. This system leverages
    Omniverse's native physx particle systems
    """
    # Particle system prim in the scene, should be generated at runtime
    system_prim = None

    # Material -- MaterialPrim associated with this particle system
    _material = None

    # Color of the generated material. Default is white [1.0, 1.0, 1.0]
    # (NOTE: external queries should call cls.color)
    _color = np.array([1.0, 1.0, 1.0])

    @classmethod
    def initialize(cls):
        # Run super first
        super().initialize()

        # Run sanity checks
        if not gm.USE_GPU_DYNAMICS:
            raise ValueError(f"Failed to initialize {cls.name} system. Please set gm.USE_GPU_DYNAMICS to be True.")

        # Make sure flatcache is not being used OR isosurface is enabled -- otherwise, raise an error, since
        # non-isosurface particles don't get rendered properly when flatcache is enabled
        assert cls.use_isosurface or not gm.ENABLE_FLATCACHE, \
            f"Cannot use flatcache with MicroParticleSystem {cls.name} when no isosurface is used!"

        cls.system_prim = cls._create_particle_system()
        # Get material
        material = cls._get_particle_material_template()
        # Load the material if it's newly created and has never been loaded before
        if not material.loaded:
            material.load()
        material.add_user(cls)
        cls._material = material
        # Bind the material to the particle system (for isosurface) and the prototypes (for non-isosurface)
        cls._material.bind(cls.system_prim_path)
        # Also apply physics to this material
        lazy.omni.physx.scripts.particleUtils.add_pbd_particle_material(og.sim.stage, cls.mat_path, **cls._pbd_material_kwargs)
        # Force populate inputs and outputs of the shader
        cls._material.shader_force_populate()
        # Potentially modify the material
        cls._customize_particle_material()

    @classmethod
    def _clear(cls):
        cls._material.remove_user(cls)

        super()._clear()

        cls.system_prim = None
        cls._material = None
        cls._color = np.array([1.0, 1.0, 1.0])

    @classproperty
    def particle_radius(cls):
        # Magic number from omni tutorials
        # See https://docs.omniverse.nvidia.com/prod_extensions/prod_extensions/ext_physics.html#offset-autocomputation
        # Also https://nvidia-omniverse.github.io/PhysX/physx/5.1.3/docs/ParticleSystem.html#particle-system-configuration
        return 0.99 * cls.particle_contact_offset

    @classproperty
    def color(cls):
        """
        Returns:
            None or 3-array: If @cls._material exists, this will be its corresponding RGB color. Otherwise,
                will return None
        """
        return cls._color

    @classproperty
    def material(cls):
        return cls._material

    @classproperty
    def mat_path(cls):
        """
        Returns:
            str: Path to this system's material in the scene stage
        """
        return f"{cls.prim_path}/material"

    @classproperty
    def mat_name(cls):
        """
        Returns:
            str: Name of this system's material
        """
        return f"{cls.name}:material"

    @classproperty
    def _pbd_material_kwargs(cls):
        """
        Returns:
            dict: Any PBD material kwargs to pass to the PBD material method particleUtils.add_pbd_particle_material
                used to define physical properties associated with this particle system
        """
        # Default is empty dictionary
        return dict()

    @classmethod
    def _get_particle_material_template(cls):
        """
        Creates the particle material template to be used for this particle system. Prim path does not matter,
        as it will be overridden internally such that it is a child prim of this particle system's prim.

        NOTE: This material is a template because it is loading an Omni material preset. It can then be customized (in
        addition to modifying its physical material properties) via @_customize_particle_material

        Returns:
            MaterialPrim: The material to apply to all particles
        """
        # Default is PBR material
        return MaterialPrim.get_material(
            prim_path=cls.mat_path,
            name=cls.mat_name,
            load_config={
                "mdl_name": f"OmniPBR.mdl",
                "mtl_name": f"OmniPBR",
            }
        )

    @classmethod
    def _customize_particle_material(cls):
        """
        Modifies this particle system's particle material once it is loaded. Default is a no-op
        """
        pass

    @classproperty
    def system_prim_path(cls):
        return f"{cls.prim_path}/system"

    @classproperty
    def visual_only(cls):
        """
        Returns:
            bool: Whether this particle system should be visual-only, i.e.: not subject to collisions and physics. If True,
                the generated particles will not move or collide
        """
        return False

    @classproperty
    def particle_contact_offset(cls):
        """
        Returns:
            float: Contact offset value to use for this particle system.
                See https://docs.omniverse.nvidia.com/app_create/prod_extensions/ext_physics.html?highlight=isosurface#particle-system-configuration
                for more information
        """
        raise NotImplementedError()

    @classproperty
    def use_smoothing(cls):
        """
        Returns:
            bool: Whether to use smoothing or not for this particle system.
                See https://docs.omniverse.nvidia.com/app_create/prod_extensions/ext_physics.html?highlight=isosurface#smoothing
                for more information
        """
        return False

    @classproperty
    def use_anisotropy(cls):
        """
        Returns:
            bool: Whether to use anisotropy or not for this particle system.
                See https://docs.omniverse.nvidia.com/app_create/prod_extensions/ext_physics.html?highlight=isosurface#anisotropy
                for more information
        """
        return False

    @classproperty
    def use_isosurface(cls):
        """
        Returns:
            bool: Whether to use isosurface or not for this particle system.
                See https://docs.omniverse.nvidia.com/app_create/prod_extensions/ext_physics.html?highlight=isosurface#isosurface
                for more information
        """
        return False

    @classmethod
    def _create_particle_system(cls):
        """
        Creates the single, global particle system. This should only be ever called once, and during initialize()

        Returns:
            Usd.Prim: Particle system prim created
        """
        return create_physx_particle_system(
            prim_path=cls.system_prim_path,
            physics_scene_path=og.sim.get_physics_context().get_current_physics_scene_prim().GetPrimPath().pathString,
            particle_contact_offset=cls.particle_contact_offset,
            visual_only=cls.visual_only,
            smoothing=cls.use_smoothing and gm.ENABLE_HQ_RENDERING,
            anisotropy=cls.use_anisotropy and gm.ENABLE_HQ_RENDERING,
            isosurface=cls.use_isosurface and gm.ENABLE_HQ_RENDERING,
        ).GetPrim()


class MicroPhysicalParticleSystem(MicroParticleSystem, PhysicalParticleSystem):
    """
    Global system for modeling physical "micro" level particles, e.g.: water, seeds, rice, etc. This system leverages
    Omniverse's native physx particle systems
    """
    # Particle prototypes -- will be list of mesh prims to use as particle prototypes for this system
    particle_prototypes = None

    # Particle instancers -- maps name to particle instancer prims (dict)
    particle_instancers = None

    @classproperty
    def n_particles(cls):
        return sum([instancer.n_particles for instancer in cls.particle_instancers.values()])

    @classproperty
    def n_instancers(cls):
        """
        Returns:
            int: Number of active particles in this system
        """
        return len(cls.particle_instancers)

    @classproperty
    def instancer_idns(cls):
        """
        Returns:
            int: Number of active particles in this system
        """
        return [inst.idn for inst in cls.particle_instancers.values()]

    @classproperty
    def self_collision(cls):
        """
        Returns:
            bool: Whether this system's particle should have self collisions enabled or not
        """
        # Default is True
        return True

    @classmethod
    def _sync_particle_prototype_ids(cls):
        """
        Synchronizes the particle prototype IDs across all particle instancers when sim is stopped.
        Omniverse has a bug where all particle positions, orientations, velocities, and scales are correctly reset
        when sim is stopped, but not the prototype IDs. This function is a workaround for that.
        """
        if cls.initialized:
            for instancer in cls.particle_instancers.values():
                instancer.particle_prototype_ids = np.zeros(instancer.n_particles, dtype=np.int32)

    @classmethod
    def initialize(cls):
        # Create prototype before running super!
        cls.particle_prototypes = cls._create_particle_prototypes()

        # Run super
        super().initialize()

        # Initialize class variables that are mutable so they don't get overridden by children classes
        cls.particle_instancers = dict()

        # TODO: remove this hack once omniverse fixes the issue (now we assume prototype IDs are all 0 always)
        og.sim.add_callback_on_stop(name=f"{cls.name}_sync_particle_prototype_ids", callback=cls._sync_particle_prototype_ids)

    @classmethod
    def _clear(cls):
        for prototype in cls.particle_prototypes:
            og.sim.remove_prim(prototype)

        super()._clear()

        cls.particle_prototypes = None
        cls.particle_instancers = None

    @classproperty
    def next_available_instancer_idn(cls):
        """
        Updates the max instancer identification number based on the current internal state
        """
        if cls.n_instancers == 0:
            return cls.default_instancer_idn
        else:
            for idn in range(max(cls.instancer_idns) + 2):
                if idn not in cls.instancer_idns:
                    return idn

    @classproperty
    def default_instancer_idn(cls):
        return 0

    @classproperty
    def state_size(cls):
        # We have the number of particle instancers (1), the instancer groups, particle groups, and,
        # number of particles in each instancer (3n),
        # and the corresponding states in each instancer (X)
        return 1 + 3 * len(cls.particle_instancers) + sum(inst.state_size for inst in cls.particle_instancers.values())

    @classproperty
    def default_particle_instancer(cls):
        """
        Returns:
            PhysxParticleInstancer: Default particle instancer for this particle system
        """
        # Default instancer is the 0th ID instancer
        name = cls.particle_instancer_idn_to_name(idn=cls.default_instancer_idn)
        # NOTE: Cannot use dict.get() call for some reason; it messes up IDE introspection
        return cls.particle_instancers[name] if name in cls.particle_instancers \
            else cls.generate_particle_instancer(n_particles=0, idn=cls.default_instancer_idn)

    @classproperty
    def particle_contact_radius(cls):
        # This is simply the contact offset
        return cls.particle_contact_offset

    @classproperty
    def is_fluid(cls):
        """
        Returns:
            bool: Whether this system is modeling fluid or not
        """
        raise NotImplementedError()

    @classmethod
    def _create_particle_prototypes(cls):
        """
        Creates any relevant particle prototypes to be used by this particle system.

        Returns:
            list of VisualGeomPrim: Visual mesh prim(s) to use as this system's particle prototype(s)
        """
        raise NotImplementedError()

    @classmethod
    def remove_particles(
            cls,
            idxs,
            instancer_idn=None,
    ):
        """
        Removes pre-existing particles from instancer @instancer_idn

        Args:
            idxs (np.array): (n_particles,) shaped array specifying IDs of particles to delete
            instancer_idn (None or int): Unique identification number of the particle instancer to delete the particles
                from. If None, this system will delete particles from the default particle instancer
        """
        # Create a new particle instancer if a new idn is requested, otherwise use the pre-existing one
        inst = cls.default_particle_instancer if instancer_idn is None else \
            cls.particle_instancers.get(cls.particle_instancer_idn_to_name(idn=instancer_idn), None)

        assert inst is not None, f"No instancer with ID {inst} exists!"

        inst.remove_particles(idxs=idxs)

    @classmethod
    def generate_particles(
            cls,
            positions,
            instancer_idn=None,
            particle_group=0,
            velocities=None,
            orientations=None,
            scales=None,
            prototype_indices=None,
    ):
        """
        Generates new particles, either as part of a pre-existing instancer corresponding to @instancer_idn or as part
            of a newly generated instancer.

        Args:
            positions (np.array): (n_particles, 3) shaped array specifying per-particle (x,y,z) positions
            instancer_idn (None or int): Unique identification number of the particle instancer to assign the generated
                particles to. This is used to deterministically reproduce individual particle instancer states
                dynamically, even if we delete / add additional ones at runtime during simulation. If there is no
                active instancer that matches the requested idn, a new one will be created.
                If None, this system will add particles to the default particle instancer
            particle_group (int): ID for this particle set. Particles from different groups will automatically collide
                with each other. Particles in the same group will have collision behavior dictated by
                @cls.self_collision
            velocities (None or np.array): (n_particles, 3) shaped array specifying per-particle (x,y,z) velocities.
                If not specified, all will be set to 0
            orientations (None or np.array): (n_particles, 4) shaped array specifying per-particle (x,y,z,w) quaternion
                orientations. If not specified, all will be set to canonical orientation (0, 0, 0, 1)
            scales (None or np.array): (n_particles, 3) shaped array specifying per-particle (x,y,z) scales.
                If not specified, will be uniformly randomly sampled from (cls.min_scale, cls.max_scale)
            prototype_indices (None or list of int): If specified, should specify which prototype should be used for
                each particle. If None, will randomly sample from all available prototypes

        Returns:
            PhysxParticleInstancer: Particle instancer that includes the generated particles
        """
        # Create a new particle instancer if a new idn is requested, otherwise use the pre-existing one
        inst = cls.default_particle_instancer if instancer_idn is None else \
            cls.particle_instancers.get(cls.particle_instancer_idn_to_name(idn=instancer_idn), None)

        n_particles = len(positions)
        if prototype_indices is not None:
            prototype_indices = np.ones(n_particles, dtype=int) * prototype_indices if \
                isinstance(prototype_indices, int) else np.array(prototype_indices, dtype=int)
        else:
            prototype_indices = np.random.choice(np.arange(len(cls.particle_prototypes)), size=(n_particles,))

        if inst is None:
            inst = cls.generate_particle_instancer(
                idn=instancer_idn,
                particle_group=particle_group,
                n_particles=len(positions),
                positions=positions,
                velocities=velocities,
                orientations=orientations,
                scales=scales,
                prototype_indices=prototype_indices,
            )
        else:
            inst.add_particles(
                positions=positions,
                velocities=velocities,
                orientations=orientations,
                scales=scales,
                prototype_indices=prototype_indices,
            )
        
        # Update semantics
        lazy.omni.isaac.core.utils.semantics.add_update_semantics(
            prim=lazy.omni.isaac.core.utils.prims.get_prim_at_path(prim_path=cls.prim_path),
            semantic_label=cls.name,
            type_label="class",
        )

        return inst

    @classmethod
    def generate_particle_instancer(
            cls,
            n_particles,
            idn=None,
            particle_group=0,
            positions=None,
            velocities=None,
            orientations=None,
            scales=None,
            prototype_indices=None,
    ):
        """
        Generates a new particle instancer with unique identification number @idn, and registers it internally

        Args:
            n_particles (int): Number of particles to generate for this instancer
            idn (None or int): Unique identification number to assign to this particle instancer. This is used to
                deterministically reproduce individual particle instancer states dynamically, even if we
                delete / add additional ones at runtime during simulation. If None, this system will generate a unique
                identifier automatically.
            particle_group (int): ID for this particle set. Particles from different groups will automatically collide
                with each other. Particles in the same group will have collision behavior dictated by
                @cls.self_collision
            positions (None or np.array): (n_particles, 3) shaped array specifying per-particle (x,y,z) positions.
                If not specified, will be set to the origin by default
            velocities (None or np.array): (n_particles, 3) shaped array specifying per-particle (x,y,z) velocities.
                If not specified, all will be set to 0
            orientations (None or np.array): (n_particles, 4) shaped array specifying per-particle (x,y,z,w) quaternion
                orientations. If not specified, all will be set to canonical orientation (0, 0, 0, 1)
            scales (None or np.array): (n_particles, 3) shaped array specifying per-particle (x,y,z) scales.
                If not specified, will be uniformly randomly sampled from (cls.min_scale, cls.max_scale)
            prototype_indices (None or list of int): If specified, should specify which prototype should be used for
                each particle. If None, will use all 0s (i.e.: the first prototype created)

        Returns:
            PhysxParticleInstancer: Generated particle instancer
        """
        # Run sanity checks
        assert cls.initialized, "Must initialize system before generating particle instancers!"

        # Multiple particle instancers is NOT supported currently, since there is no clear use case for multiple
        assert cls.n_instancers == 0, f"Cannot create multiple instancers for the same system! " \
                                      f"There is already {cls.n_instancers} pre-existing instancers."

        # Automatically generate an identification number for this instancer if none is specified
        if idn is None:
            idn = cls.next_available_instancer_idn

        assert idn not in cls.instancer_idns, f"instancer idn {idn} already exists."

        # Generate standardized prim path for this instancer
        name = cls.particle_instancer_idn_to_name(idn=idn)
        
        # Create the instancer
        instance = create_physx_particleset_pointinstancer(
            name=name,
            particle_system_path=cls.prim_path,
            physx_particle_system_path=cls.system_prim_path,
            particle_group=particle_group,
            positions=np.zeros((n_particles, 3)) if positions is None else positions,
            self_collision=cls.self_collision,
            fluid=cls.is_fluid,
            particle_mass=None,
            particle_density=cls.particle_density,
            orientations=orientations,
            velocities=velocities,
            angular_velocities=None,
            scales=cls.sample_scales(n=n_particles) if scales is None else scales,
            prototype_prim_paths=[pp.prim_path for pp in cls.particle_prototypes],
            prototype_indices=prototype_indices,
            enabled=not cls.visual_only,
        )

        # Create the instancer object that wraps the raw prim
        instancer = PhysxParticleInstancer(
            prim_path=instance.GetPrimPath().pathString,
            name=name,
            idn=idn,
        )
        instancer.initialize()
        cls.particle_instancers[name] = instancer

        return instancer

    @classmethod
    def generate_particles_from_link(
            cls,
            obj,
            link,
            use_visual_meshes=True,
            mesh_name_prefixes=None,
            check_contact=True,
            instancer_idn=None,
            particle_group=0,
            sampling_distance=None,
            max_samples=5e5,
            prototype_indices=None,
    ):
        """
        Generates a new particle instancer with unique identification number @idn, with particles sampled from the mesh
        located at @mesh_prim_path, and registers it internally. This will also check for collision with other rigid
        objects before spawning in individual particles

        Args:
            obj (EntityPrim): Object whose @link's visual meshes will be converted into sampled particles
            link (RigidPrim): @obj's link whose visual meshes will be converted into sampled particles
            use_visual_meshes (bool): Whether to use visual meshes of the link to generate particles
            mesh_name_prefixes (None or str): If specified, specifies the substring that must exist in @link's
                mesh names in order for that mesh to be included in the particle generator function.
                If None, no filtering will be used.
            check_contact (bool): If True, will only spawn in particles that do not collide with other rigid bodies
            instancer_idn (None or int): Unique identification number of the particle instancer to assign the generated
                particles to. This is used to deterministically reproduce individual particle instancer states
                dynamically, even if we delete / add additional ones at runtime during simulation. If there is no
                active instancer that matches the requested idn, a new one will be created.
                If None, this system will add particles to the default particle instancer
            particle_group (int): ID for this particle set. Particles from different groups will automatically collide
                with each other. Particles in the same group will have collision behavior dictated by
                @cls.self_collision.
                Only used if a new particle instancer is created!
            sampling_distance (None or float): If specified, sets the distance between sampled particles. If None,
                a simulator autocomputed value will be used
            max_samples (int): Maximum number of particles to sample
            prototype_indices (None or list of int): If specified, should specify which prototype should be used for
                each particle. If None, will randomly sample from all available prototypes
        """
        return super().generate_particles_from_link(
            obj=obj,
            link=link,
            use_visual_meshes=use_visual_meshes,
            mesh_name_prefixes=mesh_name_prefixes,
            check_contact=check_contact,
            instancer_idn=instancer_idn,
            particle_group=particle_group,
            sampling_distance=sampling_distance,
            max_samples=max_samples,
            prototype_indices=prototype_indices,
        )

    @classmethod
    def generate_particles_on_object(
            cls,
            obj,
            instancer_idn=None,
            particle_group=0,
            sampling_distance=None,
            max_samples=5e5,
            min_samples_for_success=1,
            prototype_indices=None,
    ):
        """
        Generates @n_particles new particle objects and samples their locations on the top surface of object @obj

        Args:
            obj (BaseObject): Object on which to generate a particle instancer with sampled particles on the object's
                top surface
            instancer_idn (None or int): Unique identification number of the particle instancer to assign the generated
                particles to. This is used to deterministically reproduce individual particle instancer states
                dynamically, even if we delete / add additional ones at runtime during simulation. If there is no
                active instancer that matches the requested idn, a new one will be created.
                If None, this system will add particles to the default particle instancer
            particle_group (int): ID for this particle set. Particles from different groups will automatically collide.
                Only used if a new particle instancer is created!
            sampling_distance (None or float): If specified, sets the distance between sampled particles. If None,
                a simulator autocomputed value will be used
            max_samples (int): Maximum number of particles to sample
            min_samples_for_success (int): Minimum number of particles required to be sampled successfully in order
                for this generation process to be considered successful
            prototype_indices (None or list of int): If specified, should specify which prototype should be used for
                each particle. If None, will randomly sample from all available prototypes

        Returns:
            bool: True if enough particles were generated successfully (number of successfully sampled points >=
                min_samples_for_success), otherwise False
        """
        return super().generate_particles_on_object(
            obj=obj,
            instancer_idn=instancer_idn,
            particle_group=particle_group,
            sampling_distance=sampling_distance,
            max_samples=max_samples,
            min_samples_for_success=min_samples_for_success,
            prototype_indices=prototype_indices,
        )

    @classmethod
    def remove_particle_instancer(cls, name):
        """
        Removes particle instancer with name @name from this system.

        Args:
            name (str): Particle instancer name to remove. If it does not exist, then an error will be raised
        """
        # Make sure the instancer actually exists
        assert_valid_key(key=name, valid_keys=cls.particle_instancers, name="particle instancer")
        # Remove instancer from our tracking and delete its prim
        instancer = cls.particle_instancers.pop(name)
        og.sim.remove_prim(instancer)

    @classmethod
    def particle_instancer_name_to_idn(cls, name):
        """
        Args:
            name (str): Particle instancer name
        Returns:
            int: Particle instancer identification number
        """
        return int(name.split(f"{cls.name}Instancer")[-1])

    @classmethod
    def particle_instancer_idn_to_name(cls, idn):
        """
        Args:
            idn (idn): Particle instancer identification number
        Returns:
            str: Name of the particle instancer auto-generated from its unique identification number
        """
        return f"{cls.name}Instancer{idn}"

    @classmethod
    def get_particles_position_orientation(cls):
        return cls.default_particle_instancer.particle_positions, cls.default_particle_instancer.particle_orientations

    @classmethod
    def get_particles_local_pose(cls):
        return cls.get_particles_position_orientation()

    @classmethod
    def get_particle_position_orientation(cls, idx):
        pos, ori = cls.get_particles_position_orientation()
        return pos[idx], ori[idx]

    @classmethod
    def get_particle_local_pose(cls, idx):
        return cls.get_particle_position_orientation(idx=idx)

    @classmethod
    def set_particles_position_orientation(cls, positions=None, orientations=None):
        if positions is not None:
            cls.default_particle_instancer.particle_positions = positions
        if orientations is not None:
            cls.default_particle_instancer.particle_orientations = orientations

    @classmethod
    def set_particles_local_pose(cls, positions=None, orientations=None):
        cls.set_particles_position_orientation(positions=positions, orientations=orientations)

    @classmethod
    def set_particle_position_orientation(cls, idx, position=None, orientation=None):
        if position is not None:
            positions = cls.default_particle_instancer.particle_positions
            positions[idx] = position
            cls.default_particle_instancer.particle_positions = positions
        if orientation is not None:
            orientations = cls.default_particle_instancer.particle_orientations
            orientations[idx] = orientation
            cls.default_particle_instancer.particle_orientations = orientations

    @classmethod
    def set_particle_local_pose(cls, idx, position=None, orientation=None):
        cls.set_particle_position_orientation(idx=idx, position=position, orientation=orientation)

    @classmethod
    def _sync_particle_instancers(cls, idns, particle_groups, particle_counts):
        """
        Synchronizes the particle instancers based on desired identification numbers @idns

        Args:
            idns (list of int): Desired unique instancers that should be active for this particle system
            particle_groups (list of int): Desired particle groups that each instancer should be. Length of this
                list should be the same length as @idns
            particle_counts (list of int): Desired particle counts that should exist per instancer. Length of this
                list should be the same length as @idns
        """
        # We have to be careful here -- some particle instancers may have been deleted / are mismatched, so we need
        # to update accordingly, potentially deleting stale instancers and creating new instancers as needed
        idn_to_info_mapping = {idn: {"group": group, "count": count}
                               for idn, group, count in zip(idns, particle_groups, particle_counts)}
        current_instancer_names = set(cls.particle_instancers.keys())
        desired_instancer_names = set(cls.particle_instancer_idn_to_name(idn=idn) for idn in idns)
        instancers_to_delete = current_instancer_names - desired_instancer_names
        instancers_to_create = desired_instancer_names - current_instancer_names
        common_instancers = current_instancer_names.intersection(desired_instancer_names)

        # Sanity check the common instancers, we will recreate any where there is a mismatch
        for name in common_instancers:
            idn = cls.particle_instancer_name_to_idn(name=name)
            info = idn_to_info_mapping[idn]
            instancer = cls.particle_instancers[name]
            if instancer.particle_group != info["group"]:
                instancer.particle_group = info["group"]
            count_diff = info["count"] - instancer.n_particles
            if count_diff > 0:
                # We need to add more particles to this group
                instancer.add_particles(positions=np.zeros((count_diff, 3)))
            elif count_diff < 0:
                # We need to remove particles from this group
                instancer.remove_particles(idxs=np.arange(-count_diff))

        # Delete any instancers we no longer want
        for name in instancers_to_delete:
            cls.remove_particle_instancer(name=name)

        # Create any instancers we don't already have
        for name in instancers_to_create:
            idn = cls.particle_instancer_name_to_idn(name=name)
            info = idn_to_info_mapping[idn]
            cls.generate_particle_instancer(idn=idn, particle_group=info["group"], n_particles=info["count"])

    @classmethod
    def _dump_state(cls):
        return dict(
            n_instancers=cls.n_instancers,
            instancer_idns=cls.instancer_idns,
            instancer_particle_groups=[inst.particle_group for inst in cls.particle_instancers.values()],
            instancer_particle_counts=[inst.n_particles for inst in cls.particle_instancers.values()],
            particle_states=dict(((name, inst.dump_state(serialized=False))
                                  for name, inst in cls.particle_instancers.items())),
        )

    @classmethod
    def _load_state(cls, state):
        # Synchronize the particle instancers
        cls._sync_particle_instancers(
            idns=state["instancer_idns"],
            particle_groups=state["instancer_particle_groups"],
            particle_counts=state["instancer_particle_counts"],
        )

        # Iterate over all particle states and load their respective states
        for name, inst_state in state["particle_states"].items():
            cls.particle_instancers[name].load_state(inst_state, serialized=False)

    @classmethod
    def _serialize(cls, state):
        # Array is number of particle instancers, then the corresponding states for each particle instancer
        return np.concatenate([
            [state["n_instancers"]],
            state["instancer_idns"],
            state["instancer_particle_groups"],
            state["instancer_particle_counts"],
            *[cls.particle_instancers[name].serialize(inst_state)
              for name, inst_state in state["particle_states"].items()],
        ]).astype(float)

    @classmethod
    def _deserialize(cls, state):
        # Synchronize the particle instancers
        n_instancers = int(state[0])
        instancer_info = dict()
        idx = 1
        for info_name in ("instancer_idns", "instancer_particle_groups", "instancer_particle_counts"):
            instancer_info[info_name] = state[idx: idx + n_instancers].astype(int).tolist()
            idx += n_instancers

        # Syncing is needed so that each particle instancer can further deserialize its own state
        log.debug(f"Syncing {cls.name} particles with {n_instancers} instancers..")
        cls._sync_particle_instancers(
            idns=instancer_info["instancer_idns"],
            particle_groups=instancer_info["instancer_particle_groups"],
            particle_counts=instancer_info["instancer_particle_counts"],
        )

        # Procedurally deserialize the particle states
        particle_states = dict()
        for idn in instancer_info["instancer_idns"]:
            name = cls.particle_instancer_idn_to_name(idn=idn)
            state_size = cls.particle_instancers[name].state_size
            particle_states[name] = cls.particle_instancers[name].deserialize(state[idx: idx + state_size])
            idx += state_size

        return dict(
            n_instancers=n_instancers,
            **instancer_info,
            particle_states=particle_states,
        ), idx

    @classmethod
    def remove_all_particles(cls):
        cls._sync_particle_instancers(idns=[], particle_groups=[], particle_counts=[])

    @classmethod
    def create(
        cls,
        name,
        particle_density,
        min_scale=None,
        max_scale=None,
        **kwargs,
    ):
        """
        Utility function to programmatically generate monolithic fluid system classes.

        Args:
            name (str): Name of the system, in snake case.
            particle_density (float): Particle density for the generated system
            min_scale (None or 3-array): If specified, sets the minumum bound for particles' relative scale.
                Else, defaults to 1
            max_scale (None or 3-array): If specified, sets the maximum bound for particles' relative scale.
                Else, defaults to 1
            **kwargs (any): keyword-mapped parameters to override / set in the child class, where the keys represent
                the class attribute to modify and the values represent the functions / value to set
                (Note: These values should have either @classproperty or @classmethod decorators!)

        Returns:
            MicroPhysicalParticleSystem: Generated system class
        """

        # Override the necessary parameters
        @classproperty
        def cp_register_system(cls):
            # We should register this system since it's an "actual" system (not an intermediate class)
            return True

        @classproperty
        def cp_particle_density(cls):
            return particle_density

        # Add to any other params specified
        kwargs["_register_system"] = cp_register_system
        kwargs["particle_density"] = cp_particle_density

        # Run super
        return super().create(name=name, min_scale=min_scale, max_scale=max_scale, **kwargs)


class FluidSystem(MicroPhysicalParticleSystem):
    """
    Particle system class simulating fluids, leveraging isosurface feature in omniverse to render nice PBR fluid
    texture. Individual particles are composed of spheres.
    """

    @classmethod
    def initialize(cls):
        # Run super first
        super().initialize()

        # Bind the material to the particle system (for isosurface) and the prototypes (for non-isosurface)
        cls._material.bind(cls.system_prim_path)
        for prototype in cls.particle_prototypes:
            cls._material.bind(prototype.prim_path)
        # Apply the physical material preset based on whether or not this fluid is viscous
        apply_mat_physics = lazy.omni.physx.scripts.particleUtils.AddPBDMaterialViscous if cls.is_viscous else lazy.omni.physx.scripts.particleUtils.AddPBDMaterialWater
        apply_mat_physics(p=cls._material.prim)

        # Compute the overall color of the fluid system
        base_color_weight = cls._material.diffuse_reflection_weight
        transmission_weight = cls._material.enable_specular_transmission * cls._material.specular_transmission_weight
        total_weight = base_color_weight + transmission_weight
        if total_weight == 0.0:
            # If the fluid doesn't have any color, we add a "blue" tint by default
            color = np.array([0.0, 0.0, 1.0])
        else:
            base_color_weight /= total_weight
            transmission_weight /= total_weight
            # Weighted sum of base color and transmission color
            color = base_color_weight * cls._material.diffuse_reflection_color + \
                    transmission_weight * (0.5 * cls._material.specular_transmission_color + \
                                           0.5 * cls._material.specular_transmission_scattering_color)
        cls._color = color

        # Set custom isosurface rendering settings if we are using high-quality rendering
        if gm.ENABLE_HQ_RENDERING:
            set_carb_settings_for_fluid_isosurface()
            # We also modify the grid smoothing radius to avoid "blobby" appearances
            cls.system_prim.GetAttribute("physxParticleIsosurface:gridSmoothingRadius").Set(0.0001)

    @classproperty
    def is_fluid(cls):
        return True

    @classproperty
    def use_isosurface(cls):
        return True

    @classproperty
    def is_viscous(cls):
        """
        Returns:
            bool: True if this material is viscous or not. Default is False
        """
        raise NotImplementedError()

    @classproperty
    def particle_radius(cls):
        # Magic number from omni tutorials
        # See https://docs.omniverse.nvidia.com/prod_extensions/prod_extensions/ext_physics.html#offset-autocomputation
        return 0.99 * 0.6 * cls.particle_contact_offset

    @classproperty
    def _material_mtl_name(cls):
        """
        Returns:
            None or str: Material mdl preset name to use for generating this fluid material. NOTE: Should be an
                entry from OmniSurfacePresets.mdl, minus the "OmniSurface_" string. If None if specified, will default
                to the generic OmniSurface material
        """
        return None

    @classmethod
    def _create_particle_prototypes(cls):
        # Simulate particles with simple spheres
        prototype = lazy.pxr.UsdGeom.Sphere.Define(og.sim.stage, f"{cls.prim_path}/prototype0")
        prototype.CreateRadiusAttr().Set(cls.particle_radius)
        prototype = VisualGeomPrim(prim_path=prototype.GetPath().pathString, name=prototype.GetPath().pathString)
        prototype.visible = False
        lazy.omni.isaac.core.utils.semantics.add_update_semantics(
            prim=prototype.prim,
            semantic_label=cls.name,
            type_label="class",
        )
        return [prototype]

    @classmethod
    def _get_particle_material_template(cls):
        # We use a template from OmniPresets if @_material_mtl_name is specified, else the default OmniSurface
        return MaterialPrim.get_material(
            prim_path=cls.mat_path,
            name=cls.mat_name,
            load_config={
                "mdl_name": f"OmniSurface{'' if cls._material_mtl_name is None else 'Presets'}.mdl",
                "mtl_name": f"OmniSurface{'' if cls._material_mtl_name is None else ('_' + cls._material_mtl_name)}"
            }
        )

    @classmethod
    def create(
        cls,
        name,
        particle_contact_offset,
        particle_density,
        is_viscous=False,
        material_mtl_name=None,
        customize_particle_material=None,
        **kwargs,
    ):
        """
        Utility function to programmatically generate monolithic fluid system classes.

        Args:
            name (str): Name of the system
            particle_contact_offset (float): Contact offset for the generated system
            particle_density (float): Particle density for the generated system
            is_viscous (bool): Whether or not the generated fluid system should be viscous
            material_mtl_name (None or str): Material mdl preset name to use for generating this fluid material.
                NOTE: Should be an entry from OmniSurfacePresets.mdl, minus the "OmniSurface_" string.
                If None if specified, will default to the generic OmniSurface material
            customize_particle_material (None or function): Method for customizing the particle material for the fluid
                after it has been loaded. Default is None, which will produce a no-op.
                If specified, expected signature:

                _customize_particle_material(mat: MaterialPrim) --> None

                where @MaterialPrim is the material to modify in-place

            **kwargs (any): keyword-mapped parameters to override / set in the child class, where the keys represent
                the class attribute to modify and the values represent the functions / value to set
                (Note: These values should have either @classproperty or @classmethod decorators!)

        Returns:
            FluidSystem: Generated system class
        """
        @classproperty
        def cp_particle_contact_offset(cls):
            return particle_contact_offset

        @classproperty
        def cp_material_mtl_name(cls):
            return material_mtl_name

        @classproperty
        def cp_is_viscous(cls):
            return is_viscous

        @classmethod
        def cm_customize_particle_material(cls):
            if customize_particle_material is not None:
                customize_particle_material(mat=cls._material)

        # Add to any other params specified
        kwargs["particle_contact_offset"] = cp_particle_contact_offset
        kwargs["_material_mtl_name"] = cp_material_mtl_name
        kwargs["is_viscous"] = cp_is_viscous
        kwargs["_customize_particle_material"] = cm_customize_particle_material

        # Create and return the class
        return super().create(
            name=name,
            particle_density=particle_density,
            **kwargs,
        )

def customize_particle_material_factory(attr, value):
    def func(mat):
        setattr(mat, attr, np.array(value))
    return func


class GranularSystem(MicroPhysicalParticleSystem):
    """
    Particle system class simulating granular materials. Individual particles are composed of custom USD objects.
    """
    # Cached particle contact offset determined from loaded prototype
    _particle_contact_offset = None

    _particle_template = None

    @classproperty
    def self_collision(cls):
        # Don't self-collide to improve physics stability
        # For whatever reason, granular (non-fluid) particles tend to explode when sampling Filled states, and it seems
        # the only way to avoid this unstable behavior is to disable self-collisions. This actually enables the granular
        # particles to converge to zero velocity.
        return False

    @classmethod
    def _clear(cls):
        og.sim.remove_object(cls._particle_template)

        super()._clear()

        cls._particle_template = None
        cls._particle_contact_offset = None

    @classproperty
    def particle_contact_offset(cls):
        return cls._particle_contact_offset

    @classproperty
    def is_fluid(cls):
        return False

    @classmethod
    def _create_particle_prototypes(cls):
        # Load the particle template
        particle_template = cls._create_particle_template()
        og.sim.import_object(obj=particle_template, register=False)
        cls._particle_template = particle_template

        # Make sure there is no ambiguity about which mesh to use as the particle from this template
        assert len(particle_template.links) == 1, "GranularSystem particle template has more than one link"
        assert len(particle_template.root_link.visual_meshes) == 1, "GranularSystem particle template has more than one visual mesh"

        # Make sure template scaling is [1, 1, 1] -- any particle scaling should be done via cls.min/max_scale
        assert np.all(particle_template.scale == 1.0)

        # The prototype is assumed to be the first and only visual mesh belonging to the root link
        visual_geom = list(particle_template.root_link.visual_meshes.values())[0]

        # Copy it to the standardized prim path
        prototype_path = f"{cls.prim_path}/prototype0"
        lazy.omni.kit.commands.execute("CopyPrim", path_from=visual_geom.prim_path, path_to=prototype_path)

        # Wrap it with VisualGeomPrim with the correct scale
        prototype = VisualGeomPrim(prim_path=prototype_path, name=prototype_path)
        prototype.scale *= cls.max_scale
        prototype.visible = False
        lazy.omni.isaac.core.utils.semantics.add_update_semantics(
            prim=prototype.prim,
            semantic_label=cls.name,
            type_label="class",
        )

        # Store the contact offset based on a minimum sphere
        vertices = np.array(prototype.get_attribute("points")) * prototype.scale
        _, cls._particle_contact_offset = trimesh.nsphere.minimum_nsphere(trimesh.Trimesh(vertices=vertices))

        return [prototype]

    @classmethod
    def _create_particle_template(cls):
        """
        Creates the particle template to be used for this system.

        NOTE: The loaded particle template is expected to be a non-articulated, single-link object with a single
            visual mesh attached to its root link, since this will be the actual visual mesh used

        Returns:
            EntityPrim: Particle template that will be duplicated when generating future particle groups
        """
        raise NotImplementedError()

    @classmethod
    def create(
        cls,
        name,
        particle_density,
        create_particle_template,
        scale=None,
        **kwargs,
    ):
        """
        Utility function to programmatically generate monolithic fluid system classes.

        Args:
            name (str): Name of the system
            particle_density (float): Particle density for the generated system
            material_mtl_name (None or str): Material mdl preset name to use for generating this fluid material.
                NOTE: Should be an entry from OmniSurfacePresets.mdl, minus the "OmniSurface_" string.
                If None if specified, will default to the generic OmniSurface material
            create_particle_template (function): Method for generating the visual particle template that will be duplicated
                when generating groups of particles.
                Expected signature:

                create_particle_template(prim_path: str, name: str) --> EntityPrim

                where @prim_path and @name are the parameters to assign to the generated EntityPrim.
                NOTE: The loaded particle template is expected to be a non-articulated, single-link object with a single
                    visual mesh attached to its root link, since this will be the actual visual mesh used
            scale (None or 3-array): If specified, sets the scaling factor for the particles' relative scale.
                Else, defaults to 1

            **kwargs (any): keyword-mapped parameters to override / set in the child class, where the keys represent
                the class attribute to modify and the values represent the functions / value to set
                (Note: These values should have either @classproperty or @classmethod decorators!)

        Returns:
            GranularSystem: Generated granular system class
        """

        @classmethod
        def cm_create_particle_template(cls):
            return create_particle_template(prim_path=f"{cls.prim_path}/template", name=f"{cls.name}_template")

        # Add to any other params specified
        kwargs["_create_particle_template"] = cm_create_particle_template

        # Create and return the class
        return super().create(
            name=name,
            particle_density=particle_density,
            min_scale=scale,
            max_scale=scale,
            **kwargs,
        )


class Cloth(MicroParticleSystem):
    """
    Particle system class to simulate cloth.
    """
    @classmethod
    def remove_all_particles(cls):
        # Override base method since there are no particles to be deleted
        pass

    @classmethod
    def clothify_mesh_prim(cls, mesh_prim, remesh=True, particle_distance=None):
        """
        Clothifies @mesh_prim by applying the appropriate Cloth API, optionally re-meshing the mesh so that the
        resulting generated particles are roughly @particle_distance apart from each other.

        Args:
            mesh_prim (Usd.Prim): Mesh prim to clothify
            remesh (bool): If True, will remesh the input mesh before converting it into a cloth
            particle_distance (None or float): If set and @remesh is True, specifies the absolute target distance
                between generated cloth particles. If None, a value is automatically chosen such that the generated
                cloth particles are roughly touching each other, given cls.particle_contact_offset and
                @mesh_prim's scale
        """
        # We always update the source mesh to remove redundant particles (since natively omni redundantly represents
        # the number of vertices as 6x the total unique number of vertices)
        # We will remesh in pymeshlab, but it doesn't allow programmatic construction of a mesh with texcoords so
        # we convert our mesh into a trimesh mesh, then export it to a temp file, then load it into pymeshlab
        scaled_world_transform = PoseAPI.get_world_pose_with_scale(mesh_prim.GetPath().pathString)
        # Convert to trimesh mesh (in world frame)
        tm = mesh_prim_to_trimesh_mesh(mesh_prim=mesh_prim, include_normals=True, include_texcoord=True, world_frame=True)
        has_texture = isinstance(tm.visual, trimesh.visual.texture.TextureVisuals)
        # Tmp file written to: {tmp_dir}/{tmp_fname}/{tmp_fname}.obj
        tmp_name = str(uuid.uuid4())
        tmp_dir = os.path.join(tempfile.gettempdir(), tmp_name)
        tmp_fpath = os.path.join(tmp_dir, f"{tmp_name}.obj")
        Path(tmp_dir).mkdir(parents=True, exist_ok=True)
        tm.export(tmp_fpath)

        # Start with the default particle distance
        particle_distance = cls.particle_contact_offset * 2 / 1.5 if particle_distance is None else particle_distance

        ms = pymeshlab.MeshSet()
        ms.load_new_mesh(tmp_fpath)
        cm = ms.current_mesh()

        # Possibly remesh if requested
        if remesh:

            # Repetitively re-mesh at lower resolution until we have a mesh that has less than MAX_CLOTH_PARTICLES vertices
            for _ in range(10):
                ms = pymeshlab.MeshSet()
                ms.load_new_mesh(tmp_fpath)

                # Re-mesh based on @particle_distance - distance chosen such that at rest particles should be just touching
                # each other. The 1.5 magic number comes from the particle cloth demo from omni
                # Note that this means that the particles will overlap with each other, since at dist = 2 * contact_offset
                # the particles are just touching each other at rest

                avg_edge_percentage_mismatch = 1.0
                # Loop re-meshing until average edge percentage is within error threshold or we reach the max number of tries
                for _ in range(5):
                    if avg_edge_percentage_mismatch <= m.CLOTH_REMESHING_ERROR_THRESHOLD:
                        break

                    ms.meshing_isotropic_explicit_remeshing(iterations=5, adaptive=True, targetlen=pymeshlab.AbsoluteValue(particle_distance))
                    avg_edge_percentage_mismatch = abs(1.0 - particle_distance / ms.get_geometric_measures()["avg_edge_length"])
                else:
                    # Terminate anyways, but don't fail
                    log.warn("The generated cloth may not have evenly distributed particles.")

                # Check if we have too many vertices
                cm = ms.current_mesh()
                if cm.vertex_number() > m.MAX_CLOTH_PARTICLES:
                    # We have too many vertices, so we will re-mesh again
                    particle_distance *= np.sqrt(2)  # halve the number of vertices
                    log.warn(f"Too many vertices ({cm.vertex_number()})! Re-meshing with particle distance {particle_distance}...")
                else:
                    break
            else:
                raise ValueError(f"Could not remesh with less than MAX_CLOTH_PARTICLES ({m.MAX_CLOTH_PARTICLES}) vertices!")

        # Re-write data to @mesh_prim
        new_faces = cm.face_matrix()
        new_face_vertex_ids = new_faces.flatten()
        new_vertices = cm.vertex_matrix()
        new_normals = cm.vertex_normal_matrix()
        n_faces = len(cm.face_matrix())
        new_face_vertex_counts = np.ones(n_faces, dtype=int) * 3

        tm_new = trimesh.Trimesh(
            vertices=new_vertices,
            faces=new_faces,
            vertex_normals=new_normals,
            process=False,
        )

        # Apply the inverse of the world transform to get the mesh back into its local frame
        tm_new.apply_transform(np.linalg.inv(scaled_world_transform))

        # Update the mesh prim
        mesh_prim.GetAttribute("faceVertexCounts").Set(new_face_vertex_counts)
        mesh_prim.GetAttribute("points").Set(lazy.pxr.Vt.Vec3fArray.FromNumpy(tm_new.vertices))
        mesh_prim.GetAttribute("faceVertexIndices").Set(new_face_vertex_ids)
        mesh_prim.GetAttribute("normals").Set(lazy.pxr.Vt.Vec3fArray.FromNumpy(tm_new.vertex_normals))

        if has_texture:
            new_texcoord = cm.wedge_tex_coord_matrix()
            mesh_prim.GetAttribute("primvars:st").Set(lazy.pxr.Vt.Vec2fArray.FromNumpy(new_texcoord))

        # Convert into particle cloth
        lazy.omni.physx.scripts.particleUtils.add_physx_particle_cloth(
            stage=og.sim.stage,
            path=mesh_prim.GetPath(),
            dynamic_mesh_path=None,
            particle_system_path=cls.system_prim_path,
            spring_stretch_stiffness=m.CLOTH_STRETCH_STIFFNESS,
            spring_bend_stiffness=m.CLOTH_BEND_STIFFNESS,
            spring_shear_stiffness=m.CLOTH_SHEAR_STIFFNESS,
            spring_damping=m.CLOTH_DAMPING,
            self_collision=True,
            self_collision_filter=True,
        )

        # Disable welding because it can potentially make thin objects non-manifold
        auto_particle_cloth_api = lazy.pxr.PhysxSchema.PhysxAutoParticleClothAPI(mesh_prim)
        auto_particle_cloth_api.GetDisableMeshWeldingAttr().Set(True)

    @classproperty
    def _pbd_material_kwargs(cls):
        return dict(
            friction=m.CLOTH_FRICTION,
            drag=m.CLOTH_DRAG,
            lift=m.CLOTH_LIFT,
        )

    @classproperty
    def _register_system(cls):
        # We should register this system since it's an "actual" system (not an intermediate class)
        return True

    @classproperty
    def particle_contact_offset(cls):
        return m.CLOTH_PARTICLE_CONTACT_OFFSET

    @classproperty
    def state_size(cls):
        # Default is no state
        return 0

    @classmethod
    def _dump_state(cls):
        # Empty by default
        return dict()

    @classmethod
    def _load_state(cls, state):
        # Nothing by default
        pass

    @classmethod
    def _serialize(cls, state):
        # Nothing by default
        return np.array([], dtype=float)

    @classmethod
    def _deserialize(cls, state):
        # Nothing by default
        return dict(), 0<|MERGE_RESOLUTION|>--- conflicted
+++ resolved
@@ -303,20 +303,13 @@
     def state_size(self):
         # idn (1), particle_group (1), and the corresponding states for each particle
         # N * (pos (3) + vel (3) + orn (4) + scale (3) + prototype_id (1))
-<<<<<<< HEAD
-        return 2 + self.n_particles * 14
-=======
         return 3 + self.n_particles * 14
->>>>>>> 8105c2a8
 
     def _dump_state(self):
         return dict(
             idn=self._idn,
             particle_group=self.particle_group,
-<<<<<<< HEAD
-=======
             n_particles=self.n_particles,
->>>>>>> 8105c2a8
             particle_positions=self.particle_positions,
             particle_velocities=self.particle_velocities,
             particle_orientations=self.particle_orientations,
