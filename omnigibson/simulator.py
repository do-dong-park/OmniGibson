--- conflicted
+++ resolved
@@ -1492,16 +1492,13 @@
             return dicts, total_state_size
 
     if not og.sim:
-<<<<<<< HEAD
+        from omnigibson.systems.system_base import import_og_systems
+
+        # Import all OG systems from dataset
+        import_og_systems()
+
         # The simulator init function saves itself as og.sim.
         Simulator(*args, **kwargs)
-=======
-        from omnigibson.systems.system_base import import_og_systems
-
-        # Import all OG systems from dataset
-        import_og_systems()
-        og.sim = Simulator(*args, **kwargs)
->>>>>>> 6ac45863
 
         print()
         print_icon()
