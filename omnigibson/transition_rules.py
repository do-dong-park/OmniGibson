--- conflicted
+++ resolved
@@ -364,11 +364,13 @@
         # Check whether we can use optimized computation or not -- this is determined by whether or not any objects
         # in our collision set are kinematic only
         self._optimized = not th.any(
-            [
-                obj.kinematic_only or obj.prim_type == PrimType.CLOTH
-                for f in (self._filter_1_name, self._filter_2_name)
-                for obj in object_candidates[f]
-            ]
+            th.tensor(
+                [
+                    obj.kinematic_only or obj.prim_type == PrimType.CLOTH
+                    for f in (self._filter_1_name, self._filter_2_name)
+                    for obj in object_candidates[f]
+                ]
+            )
         )
 
         if self._optimized:
@@ -378,7 +380,7 @@
                 for obj in object_candidates[self._filter_1_name]
             }
             self._filter_2_idxs = {
-                obj: [RigidContactAPI.get_body_col_idx(link.prim_path)[1] for link in obj.links.values()]
+                obj: th.tensor([RigidContactAPI.get_body_col_idx(link.prim_path)[1] for link in obj.links.values()])
                 for obj in object_candidates[self._filter_2_name]
             }
         else:
@@ -392,13 +394,8 @@
         if self._optimized:
             # Batch check for each object
             for obj in object_candidates[self._filter_1_name]:
-<<<<<<< HEAD
-                # Get all impulses
+                # Get all impulses between @obj and any object in @filter_2_name that are in the same scene
                 idxs_to_check = th.cat(
-=======
-                # Get all impulses between @obj and any object in @filter_2_name that are in the same scene
-                idxs_to_check = np.concatenate(
->>>>>>> 315e3b59
                     [
                         self._filter_2_idxs[obj2]
                         for obj2 in object_candidates[self._filter_2_name]
@@ -782,12 +779,7 @@
             dict: Keyword-mapped global rule information
         """
         # Compute all obj
-<<<<<<< HEAD
-        objects = [obj for scene in og.sim.scenes for obj in scene.objects]
-        obj_positions = th.tensor([obj.aabb_center for obj in objects])
-=======
-        obj_positions = np.array([obj.aabb_center for obj in self.scene.objects])
->>>>>>> 315e3b59
+        obj_positions = th.tensor([obj.aabb_center for obj in self.scene.objects])
         return dict(obj_positions=obj_positions)
 
     def _compute_container_info(self, object_candidates, container, global_info):
@@ -809,12 +801,7 @@
         obj_positions = global_info["obj_positions"]
         in_volume = container.states[ContainedParticles].check_in_volume(obj_positions)
 
-<<<<<<< HEAD
-        objects = [obj for scene in og.sim.scenes for obj in scene.objects]
-        in_volume_objs = list(th.tensor(objects)[in_volume])
-=======
-        in_volume_objs = list(np.array(self.scene.objects)[in_volume])
->>>>>>> 315e3b59
+        in_volume_objs = list(th.tensor(self.scene.objects)[in_volume])
         # Remove the container itself
         if container in in_volume_objs:
             in_volume_objs.remove(container)
@@ -1590,11 +1577,7 @@
             dict: Keyword-mapped global rule information
         """
         # Compute all relevant object AABB positions
-<<<<<<< HEAD
-        obj_positions = th.tensor([obj.aabb_center for obj in cls._OBJECTS])
-=======
-        obj_positions = np.array([obj.aabb_center for obj in self._objects])
->>>>>>> 315e3b59
+        obj_positions = th.tensor([obj.aabb_center for obj in self._objects])
         return dict(obj_positions=obj_positions)
 
     def _compute_container_info(self, object_candidates, container, global_info):
@@ -1617,13 +1600,8 @@
         # Compute in volume for all relevant object positions
         # We check for either the object AABB being contained OR the object being on top of the container, in the
         # case that the container is too flat for the volume to contain the object
-<<<<<<< HEAD
         in_volume = container.states[ContainedParticles].check_in_volume(obj_positions) | th.tensor(
-            [obj.states[OnTop].get_value(container) for obj in cls._OBJECTS]
-=======
-        in_volume = container.states[ContainedParticles].check_in_volume(obj_positions) | np.array(
             [obj.states[OnTop].get_value(container) for obj in self._objects]
->>>>>>> 315e3b59
         )
 
         # Container itself is never within its own volume
@@ -1655,23 +1633,11 @@
         # Finally, compute relevant objects and category mapping based on relevant categories
         i = 0
         for category, objects in objects_by_category.items():
-<<<<<<< HEAD
-            cls._CATEGORY_IDXS[category] = i + th.arange(len(objects))
-            cls._OBJECTS += list(objects)
-=======
-            self._category_idxs[category] = i + np.arange(len(objects))
+            self._category_idxs[category] = i + th.arange(len(objects))
             self._objects += list(objects)
->>>>>>> 315e3b59
             for obj in objects:
                 self._objects_to_idx[obj] = i
                 i += 1
-
-        # Wrap relevant objects as numpy array so we can index into it efficiently
-<<<<<<< HEAD
-        cls._OBJECTS = th.tensor(cls._OBJECTS)
-=======
-        self._objects = np.array(self._objects)
->>>>>>> 315e3b59
 
     @classproperty
     def candidate_filters(cls):
@@ -1764,29 +1730,13 @@
         if not self.is_multi_instance:
             # Remove either all systems or only the ones specified in the input systems of the recipe
             contained_particles_state = container.states[ContainedParticles]
-<<<<<<< HEAD
-            for system in PhysicalParticleSystem.get_active_systems().values():
-                if not cls.ignore_nonrecipe_systems or system.name in recipe["input_systems"]:
-                    if container.states[Contains].get_value(system):
-                        volume += (
-                            contained_particles_state.get_value(system).n_in_volume
-                            * math.pi
-                            * (system.particle_radius**3)
-                            * 4
-                            / 3
-                        )
-                        container.states[Contains].set_value(system, False)
-            for system in VisualParticleSystem.get_active_systems().values():
-                if not cls.ignore_nonrecipe_systems or system.name in recipe["input_systems"]:
-=======
             for system_name, system in self.scene.active_systems.items():
                 if not self.ignore_nonrecipe_systems or system_name in recipe["input_systems"]:
->>>>>>> 315e3b59
                     if container.states[Contains].get_value(system):
                         if self.scene.is_physical_particle_system(system_name):
                             volume += (
                                 contained_particles_state.get_value(system).n_in_volume
-                                * np.pi
+                                * math.pi
                                 * (system.particle_radius**3)
                                 * 4
                                 / 3
@@ -1795,26 +1745,15 @@
         else:
             # Remove the particles that are involved in this execution
             for system_name, particle_idxs in execution_info["relevant_systems"].items():
-<<<<<<< HEAD
-                system = get_system(system_name)
+                system = self.scene.get_system(system_name)
                 volume += len(particle_idxs) * math.pi * (system.particle_radius**3) * 4 / 3
                 system.remove_particles(idxs=th.tensor(list(particle_idxs)))
-=======
-                system = self.scene.get_system(system_name)
-                volume += len(particle_idxs) * np.pi * (system.particle_radius**3) * 4 / 3
-                system.remove_particles(idxs=np.array(list(particle_idxs)))
->>>>>>> 315e3b59
 
         if not self.is_multi_instance:
             # Remove either all objects or only the ones specified in the input objects of the recipe
             object_mask = in_volume.copy()
-<<<<<<< HEAD
-            if cls.ignore_nonrecipe_objects:
+            if self.ignore_nonrecipe_objects:
                 object_category_mask = th.zeros_like(object_mask, dtype=bool)
-=======
-            if self.ignore_nonrecipe_objects:
-                object_category_mask = np.zeros_like(object_mask, dtype=bool)
->>>>>>> 315e3b59
                 for obj_category in recipe["input_objects"].keys():
                     object_category_mask[self._category_idxs[obj_category]] = True
                 object_mask &= object_category_mask
@@ -1879,13 +1818,8 @@
                 link=contained_particles_state.link,
                 # When ignore_nonrecipe_objects is True, we don't necessarily remove all objects in the container.
                 # Therefore, we need to check for contact when generating output systems.
-<<<<<<< HEAD
-                check_contact=cls.ignore_nonrecipe_objects,
+                check_contact=self.ignore_nonrecipe_objects,
                 max_samples=int(volume / (math.pi * (out_system.particle_radius**3) * 4 / 3)),
-=======
-                check_contact=self.ignore_nonrecipe_objects,
-                max_samples=int(volume / (np.pi * (out_system.particle_radius**3) * 4 / 3)),
->>>>>>> 315e3b59
             )
 
         # Return transition results
