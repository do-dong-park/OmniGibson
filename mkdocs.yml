--- conflicted
+++ resolved
@@ -90,12 +90,7 @@
     - Quickstart: getting_started/quickstart.md
     - Important Concepts: getting_started/important_concepts.md
     - Examples: getting_started/examples.md
-<<<<<<< HEAD
-  - Modules:
-=======
-    - Running on SLURM: getting_started/slurm.md
   - OmniGibson Modules:
->>>>>>> 315e3b59
     - Overview: modules/overview.md
     - Prims: modules/prims.md
     - Objects: modules/objects.md
@@ -113,18 +108,14 @@
     - Under the Hood - Isaac Sim: modules/under_the_hood.md
   - Tutorials:
     - Demo Collection: tutorials/demo_collection.md
-<<<<<<< HEAD
     - Using Macros: tutorials/using_macros.md
     - Customizing Robots: tutorials/customizing_robots.md
     - Running on a Server: tutorials/running_on_a_server.md
-  - API Reference: reference/*
-=======
     - Saving and Loading Simulation State: tutorials/save_load.md
     - BEHAVIOR Tasks: tutorials/behavior_tasks.md
     - BEHAVIOR Knowledgebase: tutorials/behavior_knowledgebase.md
     - Custom Robot Import: tutorials/custom_robot_import.md
     - Speed Optimization: tutorials/speed_optimization.md
->>>>>>> 315e3b59
   - Miscellaneous:
     - FAQ: miscellaneous/faq.md
     - Known Issues & Troubleshooting: miscellaneous/known_issues.md
