--- conflicted
+++ resolved
@@ -98,13 +98,7 @@
     - Quickstart: getting_started/quickstart.md
     - Important Concepts: getting_started/important_concepts.md
     - Examples: getting_started/examples.md
-<<<<<<< HEAD
-    - Remote Streaming: getting_started/remote_streaming.md    
-    - Running on SLURM: getting_started/slurm.md
-  - Modules:
-=======
   - OmniGibson Modules:
->>>>>>> 829f1af6
     - Overview: modules/overview.md
     - Prims: modules/prims.md
     - Objects: modules/objects.md
@@ -127,6 +121,7 @@
   - Tutorials:
     - Demo Collection: tutorials/demo_collection.md
     - Running on a Compute Cluster: tutorials/running_on_a_compute_cluster.md
+    - Remote Streaming: tutorials/remote_streaming.md    
     - Saving and Loading Simulation State: tutorials/save_load.md
     - Customizing Robots: tutorials/customizing_robots.md
     - Custom Robot Import: tutorials/custom_robot_import.md
