name: build-push-containers

on:
  release:
    types: [published]
  push:
    branches:
      - 'main'
      - 'og-develop'
      - 'action-primitives'

jobs:
  docker:
    runs-on: ubuntu-latest
    steps:
      -
        name: Checkout
<<<<<<< HEAD
        uses: actions/checkout@v3
=======
        uses: actions/checkout@v4
      -
        name: Set up QEMU
        uses: docker/setup-qemu-action@v3
>>>>>>> 1709ec28
      -
        name: Set up Docker Buildx
        uses: docker/setup-buildx-action@v3
      -
        name: Login to NVCR
        uses: docker/login-action@v3
        with:
          registry: nvcr.io
          username: ${{ secrets.NVCR_USERNAME }}
          password: ${{ secrets.NVCR_PASSWORD }}   
      -
        name: Login to Docker Hub
        uses: docker/login-action@v3
        with:
          username: ${{ secrets.DOCKER_HUB_USERNAME }}
          password: ${{ secrets.DOCKER_HUB_PASSWORD }}
      -
        name: Metadata for dev Image
        id: meta-dev
        uses: docker/metadata-action@v5
        with:
          images: |
            stanfordvl/omnigibson-dev
          tags: |
            type=ref,event=branch
            type=semver,pattern={{version}}
      -
        name: Metadata for prod Image
        id: meta-prod
        uses: docker/metadata-action@v5
        with:
          images: |
            stanfordvl/omnigibson
          tags: |
            type=ref,event=branch
            type=semver,pattern={{version}}
      -
        name: Build and push dev image
<<<<<<< HEAD
        uses: docker/build-push-action@v4
        id: build-dev
=======
        uses: docker/build-push-action@v5
>>>>>>> 1709ec28
        with:
          context: .
          push: true
          tags: ${{ steps.meta-dev.outputs.tags }}
          labels: ${{ steps.meta-dev.outputs.labels }}
          file: docker/dev.Dockerfile
          cache-from: type=gha
          cache-to: type=gha,mode=max

      - name: Update prod image Dockerfile with dev image tag
        run: |
          sed -i "s/omnigibson-dev:latest/omnigibson-dev@${{ steps.build-dev.outputs.digest }}/g" docker/prod.Dockerfile && cat docker/prod.Dockerfile
      -
        name: Build and push prod image
        uses: docker/build-push-action@v5
        with:
          context: .
          push: true
          tags: ${{ steps.meta-prod.outputs.tags }}
          labels: ${{ steps.meta-prod.outputs.labels }}
          file: docker/prod.Dockerfile
          cache-from: type=gha
          cache-to: type=gha,mode=max<|MERGE_RESOLUTION|>--- conflicted
+++ resolved
@@ -15,14 +15,10 @@
     steps:
       -
         name: Checkout
-<<<<<<< HEAD
-        uses: actions/checkout@v3
-=======
         uses: actions/checkout@v4
       -
         name: Set up QEMU
         uses: docker/setup-qemu-action@v3
->>>>>>> 1709ec28
       -
         name: Set up Docker Buildx
         uses: docker/setup-buildx-action@v3
@@ -61,12 +57,8 @@
             type=semver,pattern={{version}}
       -
         name: Build and push dev image
-<<<<<<< HEAD
-        uses: docker/build-push-action@v4
         id: build-dev
-=======
         uses: docker/build-push-action@v5
->>>>>>> 1709ec28
         with:
           context: .
           push: true
