import numpy as np
from collections import OrderedDict
import igibson.macros as m
from igibson.object_states.link_based_state_mixin import LinkBasedStateMixin
from igibson.object_states.object_state_base import RelativeObjectState, BooleanState
import igibson.utils.transform_utils as T
<<<<<<< HEAD
from igibson.utils.python_utils import assert_valid_key
import trimesh
=======
from igibson.utils.usd_utils import mesh_prim_to_trimesh_mesh
>>>>>>> 2ccf4523


if m.ENABLE_OMNI_PARTICLES:
    from igibson.systems import SYSTEMS_REGISTRY


# Proportion of object's volume that must be filled for object to be considered filled
VOLUME_FILL_PROPORTION = 0.45


def get_particle_positions_in_frame(pos, quat, scale, particle_positions):
    """
    Transforms particle positions @positions into the frame specified by @pos and @quat with new scale @scale,
    where @pos and @quat are assumed to be specified in the same coordinate frame that @particle_positions is specified

    Args:
        pos (3-array): (x,y,z) pos of the new frame
        quat (4-array): (x,y,z,w) quaternion orientation of the new frame
        scale (3-array): (x,y,z) local scale of the new frame
        particle_positions ((N, 3) array): positions

    Returns:
        (N,) array: updated particle positions in the new coordinate frame
    """

    # Get pose of origin (global frame) in new_frame
    origin_in_new_frame = T.pose_inv(T.pose2mat((pos, quat)))
    # Batch the transforms to get all particle points in the local link frame
    positions_tensor = np.tile(np.eye(4).reshape(1, 4, 4), (len(particle_positions), 1, 1))  # (N, 4, 4)
    # Scale by the new scale#
    positions_tensor[:, :3, 3] = particle_positions
    particle_positions = (origin_in_new_frame @ positions_tensor)[:, :3, 3]  # (N, 3)
    # Scale by the new scale
    return particle_positions / scale.reshape(1, 3)


def check_points_in_cube(size, pos, quat, scale, particle_positions):
    """
    Checks which points are within a cube with specified size @size.

    NOTE: Assumes the cube and positions are expressed
    in the same coordinate frame such that the cube's dimensions are axis-aligned with (x,y,z)

    Args:
        size float: length of each side of the cube, specified in its local frame
        pos (3-array): (x,y,z) local location of the cube
        quat (4-array): (x,y,z,w) local orientation of the cube
        scale (3-array): (x,y,z) local scale of the cube, specified in its local frame
        particle_positions ((N, 3) array): positions to check for whether it is in the cube

    Returns:
        (N,) array: boolean numpy array specifying whether each point lies in the cube.
    """
    particle_positions = get_particle_positions_in_frame(
        pos=pos,
        quat=quat,
        scale=scale,
        particle_positions=particle_positions,
    )
    return ((-size / 2.0 < particle_positions) & (particle_positions < size / 2.0)).sum(axis=-1) == 3


def check_points_in_cylinder(size, pos, quat, scale, particle_positions):
    """
    Checks which points are within a cylinder with specified size @size.

    NOTE: Assumes the cylinder and positions are
    expressed in the same coordinate frame such that the cylinder's height is aligned with the z-axis

    Args:
        size (2-array): (radius, height) dimensions of the cylinder, specified in its local frame
        pos (3-array): (x,y,z) local location of the cylinder
        quat (4-array): (x,y,z,w) local orientation of the cylinder
        scale (3-array): (x,y,z) local scale of the cube, specified in its local frame
        particle_positions ((N, 3) array): positions to check for whether it is in the cylinder

    Returns:
        (N,) array: boolean numpy array specifying whether each point lies in the cylinder.
    """
    particle_positions = get_particle_positions_in_frame(
        pos=pos,
        quat=quat,
        scale=scale,
        particle_positions=particle_positions,
    )
    radius, height = size
    in_height = (-height / 2.0 < particle_positions[:, -1]) & (particle_positions[:, -1] < height / 2.0)
    in_radius = np.linalg.norm(particle_positions[:, :-1], axis=-1) < radius
    return in_height & in_radius


def check_points_in_sphere(size, pos, quat, scale, particle_positions):
    """
    Checks which points are within a sphere with specified size @size.

    NOTE: Assumes the sphere and positions are expressed in the same coordinate frame

    Args:
        size (float): radius dimensions of the sphere
        pos (3-array): (x,y,z) local location of the sphere
        quat (4-array): (x,y,z,w) local orientation of the sphere
        scale (3-array): (x,y,z) local scale of the cube, specified in its local frame
        particle_positions ((N, 3) array): positions to check for whether it is in the sphere

    Returns:
        (N,) array: boolean numpy array specifying whether each point lies in the sphere
    """
    particle_positions = get_particle_positions_in_frame(
        pos=pos,
        quat=quat,
        scale=scale,
        particle_positions=particle_positions,
    )
    return np.linalg.norm(particle_positions, axis=-1) < size


def check_points_in_convex_hull_mesh(mesh_face_centroids, mesh_face_normals, pos, quat, scale, particle_positions):
    """
    Checks which points are within a sphere with specified size @size.

    NOTE: Assumes the mesh and positions are expressed in the same coordinate frame

    Args:
        mesh_face_centroids (D, 3): (x,y,z) location of the centroid of each mesh face, expressed in its local frame
        mesh_face_normals (D, 3): (x,y,z) normalized direction vector of each mesh face, expressed in its local frame
        pos (3-array): (x,y,z) local location of the mesh
        quat (4-array): (x,y,z,w) local orientation of the mesh
        scale (3-array): (x,y,z) local scale of the cube, specified in its local frame
        particle_positions ((N, 3) array): positions to check for whether it is in the mesh

    Returns:
        (N,) array: boolean numpy array specifying whether each point lies in the mesh
    """
    particle_positions = get_particle_positions_in_frame(
        pos=pos,
        quat=quat,
        scale=scale,
        particle_positions=particle_positions,
    )
    # For every mesh point / normal and particle position pair, we check whether it is "inside" (i.e.: the point lies
    # BEHIND the normal plane -- this is easily done by taking the dot product with the vector from the point to the
    # particle position with the normal, and validating that the value is < 0)
    D, _ = mesh_face_centroids.shape
    N, _ = particle_positions.shape
    mesh_points = np.tile(mesh_face_centroids.reshape(1, D, 3), (N, 1, 1))
    mesh_normals = np.tile(mesh_face_normals.reshape(1, D, 3), (N, 1, 1))
    particle_positions = np.tile(particle_positions.reshape(N, 1, 3), (1, D, 1))
    # All arrays are now (N, D, 3) shape -- efficient for batching
    in_range = ((particle_positions - mesh_points) * mesh_normals).sum(axis=-1) < 0         # shape (N, D)
    # All D normals must be satisfied for a single point to be considered inside the hull
    in_range = in_range.sum(axis=-1) == D
    return in_range


def generate_points_in_volume_checker_function(obj, volume_link):
    """
    Generates a function for quickly checking which of a group of points are contained within any container volumes.
    Three volume types are supported:
        "Cylinder" - Cylinder volume
        "Cube" - Cube volume
        "Sphere" - Sphere volume
        "Mesh" - Convex hull volume

    @volume_link should have any number of nested, visual-only meshes of types {Sphere, Cylinder, Cube, Mesh} with
    naming prefix "container[...]"

    Args:
        obj (EntityPrim): Object which contains @volume_link as one of its links
        volume_link (RigidPrim): Link to use to grab container volumes composing the values for checking the points

    Returns:
        2-tuple:
            - function: Function with signature:

                in_range = check_in_volumes(particle_positions)

            where @in_range is a N-array boolean numpy array, (True where the particle is in the volume), and
            @particle_positions is a (N, 3) array specifying the particle positions in global coordinates

            - function: Function for grabbing real-time global scale volume of the container. Signature:

                vol = total_volume()

            where @vol is the total volume being checked (expressed in global scale) aggregated across
            all container sub-volumes
    """
    # Make sure volume link is parallel to root object link (i.e.: no local quaternion)

    volume_link_local_quat_raw = volume_link.prim.GetAttribute("xformOp:orient").Get()
    assert np.isclose(volume_link_local_quat_raw.real, 1, atol=1e-3), \
        f"Volume link local quaternion must be aligned with root link! (i.e.: quaternion [0, 0, 0, 1])! " \
        f"Got: {np.array(volume_link_local_quat_raw)[1, 2, 3, 0]}"

    # Iterate through all visual meshes and keep track of any that are prefixed with container
    container_meshes = []
    for container_mesh_name, container_mesh in volume_link.visual_meshes.items():
        if "container" in container_mesh_name:
            container_meshes.append(container_mesh.prim)

    # Programmatically define the volume checker functions based on each container found
    volume_checker_fcns = []
    volume_calc_fcns = []
    for sub_container_mesh in container_meshes:
        mesh_type = sub_container_mesh.GetTypeName()
        if mesh_type == "Mesh":
            # For efficiency, we pre-compute the mesh using trimesh and find its corresponding faces and normals
<<<<<<< HEAD
            face_vertex_counts = np.array(sub_container_mesh.GetAttribute("faceVertexCounts").Get())
            if not (np.unique(face_vertex_counts).shape[0] == 1 and np.unique(face_vertex_counts)[0] == 3):
                raise ValueError(f"Cannot create volume checker function for non-triangular meshes")
            msh = trimesh.Trimesh(
                    vertices=np.array(sub_container_mesh.GetAttribute("points").Get()),
                    faces=np.array(sub_container_mesh.GetAttribute("faceVertexIndices").Get()).reshape(-1, 3),
                    vertex_normals=np.array(sub_container_mesh.GetAttribute("normals").Get()),
                )
            face_centroids = msh.vertices[msh.faces].mean(axis=1)
            face_normals = msh.face_normals

            # This function assumes that:
            # 1. @particle_positions are in the local container_link frame
            # 2. the @check_points_in_[...] function will convert them into the local @mesh frame
=======
            trimesh_mesh = mesh_prim_to_trimesh_mesh(sub_container_mesh)
            face_centroids = trimesh_mesh.vertices[trimesh_mesh.faces].mean(axis=1)
            face_normals = trimesh_mesh.face_normals
>>>>>>> 2ccf4523
            fcn = lambda mesh, particle_positions: check_points_in_convex_hull_mesh(
                mesh_face_centroids=face_centroids,
                mesh_face_normals=face_normals,
                pos=np.array(mesh.GetAttribute("xformOp:translate").Get()),
                quat=np.array([*(mesh.GetAttribute("xformOp:orient").Get().imaginary), mesh.GetAttribute("xformOp:orient").Get().real]),
                scale=np.array(mesh.GetAttribute("xformOp:scale").Get()),
                particle_positions=particle_positions,
            )
            vol_fcn = lambda mesh: trimesh_mesh.volume
        elif mesh_type == "Sphere":
            fcn = lambda mesh, particle_positions: check_points_in_sphere(
                size=mesh.GetAttribute("radius").Get(),
                pos=np.array(mesh.GetAttribute("xformOp:translate").Get()),
                quat=np.array([*(mesh.GetAttribute("xformOp:orient").Get().imaginary), mesh.GetAttribute("xformOp:orient").Get().real]),
                scale=np.array(mesh.GetAttribute("xformOp:scale").Get()),
                particle_positions=particle_positions,
            )
            vol_fcn = lambda mesh: 4 / 3 * np.pi * (mesh.GetAttribute("radius").Get() ** 3)
        elif mesh_type == "Cylinder":
            fcn = lambda mesh, particle_positions: check_points_in_cylinder(
                size=[mesh.GetAttribute("radius").Get(), mesh.GetAttribute("height").Get()],
                pos=np.array(mesh.GetAttribute("xformOp:translate").Get()),
                quat=np.array([*(mesh.GetAttribute("xformOp:orient").Get().imaginary), mesh.GetAttribute("xformOp:orient").Get().real]),
                scale=np.array(mesh.GetAttribute("xformOp:scale").Get()),
                particle_positions=particle_positions,
            )
            vol_fcn = lambda mesh: np.pi * (mesh.GetAttribute("radius").Get() ** 2) * mesh.GetAttribute("height").Get()
        elif mesh_type == "Cube":
            fcn = lambda mesh, particle_positions: check_points_in_cube(
                size=mesh.GetAttribute("size").Get(),
                pos=np.array(mesh.GetAttribute("xformOp:translate").Get()),
                quat=np.array([*(mesh.GetAttribute("xformOp:orient").Get().imaginary), mesh.GetAttribute("xformOp:orient").Get().real]),
                scale=np.array(mesh.GetAttribute("xformOp:scale").Get()),
                particle_positions=particle_positions,
            )
            vol_fcn = lambda mesh: mesh.GetAttribute("size").Get() ** 3
        else:
            raise ValueError(f"Cannot create volume checker function for mesh of type: {mesh_type}")

        volume_checker_fcns.append(fcn)
        volume_calc_fcns.append(vol_fcn)

        # Define the actual volume checker function
        def check_points_in_volumes(particle_positions):
            # Algo
            # 1. Particles in global frame --> particles in volume link frame
            # 2. Re-scale particles according to object top-level scale
            # 3. For each volume checker function, apply volume checking
            # 4. Aggregate across all functions with OR condition (any volume satisfied for that point)

            ######

            n_particles = len(particle_positions)
            # Get pose of origin (global frame) in frame of volume link
            volume_link_pos, volume_link_quat = volume_link.get_position_orientation()
            particle_positions = get_particle_positions_in_frame(
                pos=volume_link_pos,
                quat=volume_link_quat,
                scale=obj.scale,
                particle_positions=particle_positions,
            )

            in_volumes = np.zeros(n_particles).astype(bool)
            for checker_fcn, mesh in zip(volume_checker_fcns, container_meshes):
                in_volumes |= checker_fcn(mesh, particle_positions)

            return in_volumes

        # Define the actual volume calculator function
        def calculate_volume():
            # Aggregate values across all subvolumes
            # NOTE: Assumes all volumes are strictly disjointed (becuase we sum over all subvolumes to calculate
            # total raw volume)
            # TODO: Is there a way we can explicitly check if disjointed?
            vols = [calc_fcn(mesh) * np.product(mesh.GetAttribute("xformOp:scale").Get())
                    for calc_fcn, mesh in zip(volume_calc_fcns, container_meshes)]
            # Aggregate over all volumes and scale by the link's global scale
            return np.sum(vols) * np.product(volume_link.get_world_scale())

        return check_points_in_volumes, calculate_volume


class Filled(RelativeObjectState, BooleanState, LinkBasedStateMixin):
    def __init__(self, obj):
        super().__init__(obj)
        self.value = False
        self.check_in_volume = None        # Function to check whether particles are in volume for this container
        self.calculate_volume = None       # Function to calculate the real-world volume for this container

    def _get_value(self, fluid):
        systems = SYSTEMS_REGISTRY.get_dict("__name__")
        fluid_system_name = f"{fluid}System"
        assert_valid_key(key=fluid_system_name, valid_keys=systems, name="fluid system")
        fluid_system = systems[fluid_system_name]

        # Check what volume is filled
        if len(fluid_system.particle_instancers) > 0:
            particle_positions = np.concatenate([inst.particle_positions for inst in fluid_system.particle_instancers.values()], axis=0)
            particles_in_volume = self.check_in_volume(particle_positions)
            particle_volume = 4 / 3 * np.pi * (fluid_system.particle_radius ** 3)
            prop_filled = particle_volume * particles_in_volume.sum() / self.calculate_volume()
            # If greater than threshold, then the volume is filled
            value = prop_filled > VOLUME_FILL_PROPORTION
        else:
            # No fluid exists, so we're obviously empty
            value = False

        return value

    def _set_value(self, fluid, new_value):
        # Cannot directly set fill state
        # TODO: Generate particles sampled from "true volume" mesh
        raise NotImplementedError()

    def _initialize(self):
        super()._initialize()
        self.initialize_link_mixin()

        # If we found no link, directly return
        if self.link is None:
            return

        # Generate volume checker function for this object
        self.check_in_volume, self.calculate_volume = \
            generate_points_in_volume_checker_function(obj=self.obj, volume_link=self.link)

    @property
    def settable(self):
        # TODO: Make True once set_value is implemented
        return False

    @staticmethod
    def get_state_link_name():
        # Should be implemented by subclass
        return "container_link"

    @staticmethod
    def get_optional_dependencies():
        return []<|MERGE_RESOLUTION|>--- conflicted
+++ resolved
@@ -4,12 +4,8 @@
 from igibson.object_states.link_based_state_mixin import LinkBasedStateMixin
 from igibson.object_states.object_state_base import RelativeObjectState, BooleanState
 import igibson.utils.transform_utils as T
-<<<<<<< HEAD
 from igibson.utils.python_utils import assert_valid_key
-import trimesh
-=======
 from igibson.utils.usd_utils import mesh_prim_to_trimesh_mesh
->>>>>>> 2ccf4523
 
 
 if m.ENABLE_OMNI_PARTICLES:
@@ -216,26 +212,13 @@
         mesh_type = sub_container_mesh.GetTypeName()
         if mesh_type == "Mesh":
             # For efficiency, we pre-compute the mesh using trimesh and find its corresponding faces and normals
-<<<<<<< HEAD
-            face_vertex_counts = np.array(sub_container_mesh.GetAttribute("faceVertexCounts").Get())
-            if not (np.unique(face_vertex_counts).shape[0] == 1 and np.unique(face_vertex_counts)[0] == 3):
-                raise ValueError(f"Cannot create volume checker function for non-triangular meshes")
-            msh = trimesh.Trimesh(
-                    vertices=np.array(sub_container_mesh.GetAttribute("points").Get()),
-                    faces=np.array(sub_container_mesh.GetAttribute("faceVertexIndices").Get()).reshape(-1, 3),
-                    vertex_normals=np.array(sub_container_mesh.GetAttribute("normals").Get()),
-                )
-            face_centroids = msh.vertices[msh.faces].mean(axis=1)
-            face_normals = msh.face_normals
+            trimesh_mesh = mesh_prim_to_trimesh_mesh(sub_container_mesh)
+            face_centroids = trimesh_mesh.vertices[trimesh_mesh.faces].mean(axis=1)
+            face_normals = trimesh_mesh.face_normals
 
             # This function assumes that:
             # 1. @particle_positions are in the local container_link frame
             # 2. the @check_points_in_[...] function will convert them into the local @mesh frame
-=======
-            trimesh_mesh = mesh_prim_to_trimesh_mesh(sub_container_mesh)
-            face_centroids = trimesh_mesh.vertices[trimesh_mesh.faces].mean(axis=1)
-            face_normals = trimesh_mesh.face_normals
->>>>>>> 2ccf4523
             fcn = lambda mesh, particle_positions: check_points_in_convex_hull_mesh(
                 mesh_face_centroids=face_centroids,
                 mesh_face_normals=face_normals,
